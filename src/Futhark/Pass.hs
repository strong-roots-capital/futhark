{-# LANGUAGE GeneralizedNewtypeDeriving #-}
{-# LANGUAGE FlexibleContexts #-}
{-# LANGUAGE Strict #-}
<<<<<<< HEAD
-- | Definition of a polymorphic (generic) pass that can work with programs of any
-- lore.
=======
-- | Definition of a polymorphic (generic) pass that can work with
-- programs of any lore.
>>>>>>> c826dfc2
module Futhark.Pass
       ( PassM
       , runPassM
       , liftEither
       , liftEitherM
       , Pass (..)
       , passLongOption
       , parPass
       , intraproceduralTransformation
       , intraproceduralTransformationWithConsts
       ) where

import Control.Monad.Writer.Strict
import Control.Monad.State.Strict
import Control.Parallel.Strategies
import Data.Char
import Data.Either

import Prelude hiding (log)

import Futhark.Error
import Futhark.IR
import Futhark.Util.Log
import Futhark.MonadFreshNames

-- | The monad in which passes execute.
newtype PassM a = PassM (WriterT Log (State VNameSource) a)
              deriving (Functor, Applicative, Monad)

instance MonadLogger PassM where
  addLog = PassM . tell

instance MonadFreshNames PassM where
  putNameSource = PassM . put
  getNameSource = PassM get

-- | Execute a 'PassM' action, yielding logging information and either
-- an error text or a result.
runPassM :: MonadFreshNames m =>
            PassM a -> m (a, Log)
runPassM (PassM m) = modifyNameSource $ runState (runWriterT m)

-- | Turn an 'Either' computation into a 'PassM'.  If the 'Either' is
-- 'Left', the result is a 'CompilerBug'.
liftEither :: Show err => Either err a -> PassM a
liftEither (Left e)  = compilerBugS $ show e
liftEither (Right v) = return v

-- | Turn an 'Either' monadic computation into a 'PassM'.  If the 'Either' is
-- 'Left', the result is an exception.
liftEitherM :: Show err => PassM (Either err a) -> PassM a
liftEitherM m = liftEither =<< m

-- | A compiler pass transforming a 'Prog' of a given lore to a 'Prog'
-- of another lore.
data Pass fromlore tolore =
  Pass { passName :: String
         -- ^ Name of the pass.  Keep this short and simple.  It will
         -- be used to automatically generate a command-line option
         -- name via 'passLongOption'.
       , passDescription :: String
         -- ^ A slightly longer description, which will show up in the
         -- command-line help text.
       , passFunction :: Prog fromlore -> PassM (Prog tolore)
       }

-- | Take the name of the pass, turn spaces into dashes, and make all
-- characters lowercase.
passLongOption :: Pass fromlore tolore -> String
passLongOption = map (spaceToDash . toLower) . passName
  where spaceToDash ' ' = '-'
        spaceToDash c   = c

-- | Apply a 'PassM' operation in parallel to multiple elements,
-- joining together the name sources and logs, and propagating any
-- error properly.
parPass :: (a -> PassM b) -> [a] -> PassM [b]
parPass f as = do
  (x, log) <- modifyNameSource $ \src ->
    let (bs, logs, srcs) = unzip3 $ parMap rpar (f' src) as
    in ((bs, mconcat logs), mconcat srcs)

  addLog log
  return x

  where f' src a =
          let ((x', log), src') = runState (runPassM (f a)) src
          in (x', log, src')

-- | Apply some operation to the top-level constants.  Then applies an
-- operation to all the function function definitions, which are also
-- given the transformed constants so they can be brought into scope.
-- The function definition transformations are run in parallel (with
-- 'parPass'), since they cannot affect each other.
intraproceduralTransformationWithConsts :: (Stms fromlore -> PassM (Stms tolore))
                                        -> (Stms tolore -> FunDef fromlore -> PassM (FunDef tolore))
                                        -> Prog fromlore -> PassM (Prog tolore)
intraproceduralTransformationWithConsts ct ft (Prog consts funs) = do
  consts' <- ct consts
  funs' <- parPass (ft consts') funs
  return $ Prog consts' funs'

-- | Like 'intraproceduralTransformationWithConsts', but do not change
-- the top-level constants, and simply pass along their 'Scope'.
intraproceduralTransformation :: (Scope lore -> Stms lore -> PassM (Stms lore))
                              -> Prog lore
                              -> PassM (Prog lore)
intraproceduralTransformation f =
  intraproceduralTransformationWithConsts (f mempty) f'
  where f' consts fd = do
          stms <- f
                  (scopeOf consts<>scopeOfFParams (funDefParams fd))
                  (bodyStms $ funDefBody fd)
          return fd { funDefBody = (funDefBody fd) { bodyStms = stms } }<|MERGE_RESOLUTION|>--- conflicted
+++ resolved
@@ -1,13 +1,8 @@
 {-# LANGUAGE GeneralizedNewtypeDeriving #-}
 {-# LANGUAGE FlexibleContexts #-}
 {-# LANGUAGE Strict #-}
-<<<<<<< HEAD
--- | Definition of a polymorphic (generic) pass that can work with programs of any
--- lore.
-=======
 -- | Definition of a polymorphic (generic) pass that can work with
 -- programs of any lore.
->>>>>>> c826dfc2
 module Futhark.Pass
        ( PassM
        , runPassM
