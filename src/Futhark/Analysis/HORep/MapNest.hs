{-# LANGUAGE FlexibleContexts #-}
{-# LANGUAGE TupleSections #-}
{-# LANGUAGE TypeFamilies #-}

module Futhark.Analysis.HORep.MapNest
  ( Nesting (..),
    MapNest (..),
    typeOf,
    params,
    inputs,
    setInputs,
    fromSOAC,
    toSOAC,
  )
where

import Data.List (find)
import qualified Data.Map.Strict as M
import Data.Maybe
import Futhark.Analysis.HORep.SOAC (SOAC)
import qualified Futhark.Analysis.HORep.SOAC as SOAC
import Futhark.Construct
import Futhark.IR hiding (typeOf)
import qualified Futhark.IR.SOACS.SOAC as Futhark
<<<<<<< HEAD
import Futhark.MonadFreshNames
=======
>>>>>>> 41e0aef4
import Futhark.Transform.Substitute

data Nesting lore = Nesting
  { nestingParamNames :: [VName],
    nestingResult :: [VName],
    nestingReturnType :: [Type],
    nestingWidth :: SubExp
  }
  deriving (Eq, Ord, Show)

data MapNest lore = MapNest SubExp (Lambda lore) [Nesting lore] [SOAC.Input]
  deriving (Show)

typeOf :: MapNest lore -> [Type]
typeOf (MapNest w lam [] _) =
  map (`arrayOfRow` w) $ lambdaReturnType lam
typeOf (MapNest w _ (nest : _) _) =
  map (`arrayOfRow` w) $ nestingReturnType nest

params :: MapNest lore -> [VName]
params (MapNest _ lam [] _) =
  map paramName $ lambdaParams lam
params (MapNest _ _ (nest : _) _) =
  nestingParamNames nest

inputs :: MapNest lore -> [SOAC.Input]
inputs (MapNest _ _ _ inps) = inps

setInputs :: [SOAC.Input] -> MapNest lore -> MapNest lore
setInputs [] (MapNest w body ns _) = MapNest w body ns []
setInputs (inp : inps) (MapNest _ body ns _) = MapNest w body ns' (inp : inps)
  where
    w = arraySize 0 $ SOAC.inputType inp
    ws = drop 1 $ arrayDims $ SOAC.inputType inp
    ns' = zipWith setDepth ns ws
    setDepth n nw = n {nestingWidth = nw}

fromSOAC ::
  ( Bindable lore,
    MonadFreshNames m,
    LocalScope lore m,
    Op lore ~ Futhark.SOAC lore
  ) =>
  SOAC lore ->
  m (Maybe (MapNest lore))
fromSOAC = fromSOAC' mempty

fromSOAC' ::
  ( Bindable lore,
    MonadFreshNames m,
    LocalScope lore m,
    Op lore ~ Futhark.SOAC lore
  ) =>
  [Ident] ->
  SOAC lore ->
  m (Maybe (MapNest lore))
fromSOAC' bound (SOAC.Screma w (SOAC.ScremaForm [] [] lam) inps) = do
  maybenest <- case ( stmsToList $ bodyStms $ lambdaBody lam,
                      bodyResult $ lambdaBody lam
                    ) of
    ([Let pat _ e], res)
      | res == map Var (patternNames pat) ->
        localScope (scopeOfLParams $ lambdaParams lam) $
          SOAC.fromExp e
            >>= either (return . Left) (fmap (Right . fmap (pat,)) . fromSOAC' bound')
    _ ->
      return $ Right Nothing

  case maybenest of
    -- Do we have a nested MapNest?
    Right (Just (pat, mn@(MapNest inner_w body' ns' inps'))) -> do
      (ps, inps'') <-
        unzip
          <$> fixInputs
            w
            (zip (map paramName $ lambdaParams lam) inps)
            (zip (params mn) inps')
      let n' =
            Nesting
              { nestingParamNames = ps,
                nestingResult = patternNames pat,
                nestingReturnType = typeOf mn,
                nestingWidth = inner_w
              }
      return $ Just $ MapNest w body' (n' : ns') inps''
    -- No nested MapNest it seems.
    _ -> do
      let isBound name
            | Just param <- find ((name ==) . identName) bound =
              Just param
            | otherwise =
              Nothing
          boundUsedInBody =
            mapMaybe isBound $ namesToList $ freeIn lam
      newParams <- mapM (newIdent' (++ "_wasfree")) boundUsedInBody
      let subst =
            M.fromList $
              zip (map identName boundUsedInBody) (map identName newParams)
          inps' =
            inps
              ++ map
                (SOAC.addTransform (SOAC.Replicate mempty $ Shape [w]) . SOAC.identInput)
                boundUsedInBody
          lam' =
            lam
              { lambdaBody =
                  substituteNames subst $ lambdaBody lam,
                lambdaParams =
                  lambdaParams lam
                    ++ [ Param name t
                         | Ident name t <- newParams
                       ]
              }
      return $ Just $ MapNest w lam' [] inps'
  where
    bound' = bound <> map paramIdent (lambdaParams lam)
fromSOAC' _ _ = return Nothing

toSOAC ::
  ( MonadFreshNames m,
    HasScope lore m,
    Bindable lore,
    BinderOps lore,
    Op lore ~ Futhark.SOAC lore
  ) =>
  MapNest lore ->
  m (SOAC lore)
toSOAC (MapNest w lam [] inps) =
  return $ SOAC.Screma w (Futhark.mapSOAC lam) inps
toSOAC (MapNest w lam (Nesting npnames nres nrettype nw : ns) inps) = do
  let nparams = zipWith Param npnames $ map SOAC.inputRowType inps
  body <- runBodyBinder $
    localScope (scopeOfLParams nparams) $ do
      letBindNames nres =<< SOAC.toExp
        =<< toSOAC (MapNest nw lam ns $ map (SOAC.identInput . paramIdent) nparams)
      return $ resultBody $ map Var nres
  let outerlam =
        Lambda
          { lambdaParams = nparams,
            lambdaBody = body,
            lambdaReturnType = nrettype
          }
  return $ SOAC.Screma w (Futhark.mapSOAC outerlam) inps

fixInputs ::
  MonadFreshNames m =>
  SubExp ->
  [(VName, SOAC.Input)] ->
  [(VName, SOAC.Input)] ->
  m [(VName, SOAC.Input)]
fixInputs w ourInps = mapM inspect
  where
    isParam x (y, _) = x == y

    inspect (_, SOAC.Input ts v _)
      | Just (p, pInp) <- find (isParam v) ourInps = do
        let pInp' = SOAC.transformRows ts pInp
        p' <- newNameFromString $ baseString p
        return (p', pInp')
    inspect (param, SOAC.Input ts a t) = do
      param' <- newNameFromString (baseString param ++ "_rep")
      return (param', SOAC.Input (ts SOAC.|> SOAC.Replicate mempty (Shape [w])) a t)<|MERGE_RESOLUTION|>--- conflicted
+++ resolved
@@ -22,10 +22,6 @@
 import Futhark.Construct
 import Futhark.IR hiding (typeOf)
 import qualified Futhark.IR.SOACS.SOAC as Futhark
-<<<<<<< HEAD
-import Futhark.MonadFreshNames
-=======
->>>>>>> 41e0aef4
 import Futhark.Transform.Substitute
 
 data Nesting lore = Nesting
