{-# LANGUAGE FlexibleContexts #-}
{-# LANGUAGE OverloadedStrings #-}
{-# LANGUAGE Safe #-}
{-# LANGUAGE Strict #-}
{-# LANGUAGE TupleSections #-}
{-# LANGUAGE TypeFamilies #-}

-- |
--
-- This module implements a transformation from source to core
-- Futhark.
module Futhark.Internalise (internaliseProg) where

import Control.Monad.Reader
import Control.Monad.State
import Data.Bitraversable
import Data.List (find, intercalate, intersperse, nub, transpose)
import qualified Data.List.NonEmpty as NE
import qualified Data.Map.Strict as M
import qualified Data.Set as S
import Futhark.IR.SOACS as I hiding (stmPattern)
import Futhark.Internalise.AccurateSizes
import Futhark.Internalise.Bindings
import Futhark.Internalise.Defunctionalise as Defunctionalise
import Futhark.Internalise.Defunctorise as Defunctorise
import Futhark.Internalise.Lambdas
import Futhark.Internalise.Monad as I
import Futhark.Internalise.Monomorphise as Monomorphise
import Futhark.Internalise.TypesValues
<<<<<<< HEAD
import Futhark.MonadFreshNames
import Futhark.Tools
=======
>>>>>>> 41e0aef4
import Futhark.Transform.Rename as I
import Futhark.Util (splitAt3)
import Language.Futhark as E hiding (TypeArg)
import Language.Futhark.Semantic (Imports)

-- | Convert a program in source Futhark to a program in the Futhark
-- core language.
internaliseProg ::
  MonadFreshNames m =>
  Bool ->
  Imports ->
  m (I.Prog SOACS)
internaliseProg always_safe prog = do
  prog_decs <- Defunctorise.transformProg prog
  prog_decs' <- Monomorphise.transformProg prog_decs
  prog_decs'' <- Defunctionalise.transformProg prog_decs'
  (consts, funs) <-
    runInternaliseM always_safe (internaliseValBinds prog_decs'')
  I.renameProg $ I.Prog consts funs

internaliseAttr :: E.AttrInfo -> Attr
internaliseAttr (E.AttrAtom v) = I.AttrAtom v
internaliseAttr (E.AttrComp f attrs) = I.AttrComp f $ map internaliseAttr attrs

internaliseAttrs :: [E.AttrInfo] -> Attrs
internaliseAttrs = mconcat . map (oneAttr . internaliseAttr)

internaliseValBinds :: [E.ValBind] -> InternaliseM ()
internaliseValBinds = mapM_ internaliseValBind

internaliseFunName :: VName -> [E.Pattern] -> InternaliseM Name
internaliseFunName ofname [] = return $ nameFromString $ pretty ofname ++ "f"
internaliseFunName ofname _ = do
  info <- lookupFunction' ofname
  -- In some rare cases involving local functions, the same function
  -- name may be re-used in multiple places.  We check whether the
  -- function name has already been used, and generate a new one if
  -- so.
  case info of
    Just _ -> nameFromString . pretty <$> newNameFromString (baseString ofname)
    Nothing -> return $ nameFromString $ pretty ofname

internaliseValBind :: E.ValBind -> InternaliseM ()
internaliseValBind fb@(E.ValBind entry fname retdecl (Info (rettype, _)) tparams params body _ attrs loc) = do
  localConstsScope $
    bindingParams tparams params $ \shapeparams params' -> do
      let shapenames = map I.paramName shapeparams
          normal_params = shapenames ++ map I.paramName (concat params')
          normal_param_names = namesFromList normal_params

      fname' <- internaliseFunName fname params

      msg <- case retdecl of
        Just dt ->
          errorMsg
            . ("Function return value does not match shape of type " :)
            <$> typeExpForError dt
        Nothing -> return $ errorMsg ["Function return value does not match shape of declared return type."]

      ((rettype', body_res), body_stms) <- collectStms $ do
        body_res <- internaliseExp "res" body
<<<<<<< HEAD
        rettype_bad <-
          internaliseReturnType rettype
            =<< mapM subExpType body_res
=======
        rettype_bad <- internaliseReturnType rettype
>>>>>>> 41e0aef4
        let rettype' = zeroExts rettype_bad
        return (rettype', body_res)
      body' <-
        ensureResultExtShape msg loc (map I.fromDecl rettype') $
          mkBody body_stms body_res

      constants <- allConsts
      let free_in_fun =
            freeIn body'
              `namesSubtract` normal_param_names
              `namesSubtract` constants

      used_free_params <- forM (namesToList free_in_fun) $ \v -> do
        v_t <- lookupType v
        return $ Param v $ toDecl v_t Nonunique

      let free_shape_params =
            map (`Param` I.Prim int32) $
              concatMap (I.shapeVars . I.arrayShape . I.paramType) used_free_params
          free_params = nub $ free_shape_params ++ used_free_params
          all_params = free_params ++ shapeparams ++ concat params'

      let fd =
            I.FunDef
              Nothing
              (internaliseAttrs attrs)
              fname'
              rettype'
              all_params
              body'

      if null params'
        then bindConstant fname fd
        else
          bindFunction
            fname
            fd
            ( fname',
              map I.paramName free_params,
              shapenames,
              map declTypeOf $ concat params',
              all_params,
              applyRetType rettype' all_params
            )

  case entry of
    Just (Info entry') -> generateEntryPoint entry' fb
    Nothing -> return ()
  where
    zeroExts ts = generaliseExtTypes ts ts

allDimsFreshInType :: MonadFreshNames m => E.PatternType -> m E.PatternType
allDimsFreshInType = bitraverse onDim pure
  where
    onDim (E.NamedDim v) =
      E.NamedDim . E.qualName <$> newVName (baseString $ E.qualLeaf v)
    onDim _ =
      E.NamedDim . E.qualName <$> newVName "size"

-- | Replace all named dimensions with a fresh name, and remove all
-- constant dimensions.  The point is to remove the constraints, but
-- keep the names around.  We use this for constructing the entry
-- point parameters.
allDimsFreshInPat :: MonadFreshNames m => E.Pattern -> m E.Pattern
allDimsFreshInPat (PatternAscription p _ _) =
  allDimsFreshInPat p
allDimsFreshInPat (PatternParens p _) =
  allDimsFreshInPat p
allDimsFreshInPat (Id v (Info t) loc) =
  Id v <$> (Info <$> allDimsFreshInType t) <*> pure loc
allDimsFreshInPat (TuplePattern ps loc) =
  TuplePattern <$> mapM allDimsFreshInPat ps <*> pure loc
allDimsFreshInPat (RecordPattern ps loc) =
  RecordPattern <$> mapM (traverse allDimsFreshInPat) ps <*> pure loc
allDimsFreshInPat (Wildcard (Info t) loc) =
  Wildcard <$> (Info <$> allDimsFreshInType t) <*> pure loc
allDimsFreshInPat (PatternLit e (Info t) loc) =
  PatternLit e <$> (Info <$> allDimsFreshInType t) <*> pure loc
allDimsFreshInPat (PatternConstr c (Info t) pats loc) =
  PatternConstr c <$> (Info <$> allDimsFreshInType t)
    <*> mapM allDimsFreshInPat pats
    <*> pure loc

generateEntryPoint :: E.EntryPoint -> E.ValBind -> InternaliseM ()
generateEntryPoint (E.EntryPoint e_paramts e_rettype) vb = localConstsScope $ do
  let (E.ValBind _ ofname _ (Info (rettype, _)) _ params _ _ attrs loc) = vb
  -- We replace all shape annotations, so there should be no constant
  -- parameters here.
  params_fresh <- mapM allDimsFreshInPat params
  let tparams =
        map (`E.TypeParamDim` mempty) $
          S.toList $
            mconcat $ map E.patternDimNames params_fresh
  bindingParams tparams params_fresh $ \shapeparams params' -> do
    entry_rettype <- internaliseEntryReturnType $ anySizes rettype
    let entry' = entryPoint (zip e_paramts params') (e_rettype, entry_rettype)
        args = map (I.Var . I.paramName) $ concat params'

    entry_body <- insertStmsM $ do
      -- Special case the (rare) situation where the entry point is
      -- not a function.
      maybe_const <- lookupConst ofname
      vals <- case maybe_const of
        Just ses ->
          return ses
        Nothing ->
          fst <$> funcall "entry_result" (E.qualName ofname) args loc
      ctx <-
        extractShapeContext (concat entry_rettype)
          <$> mapM (fmap I.arrayDims . subExpType) vals
      resultBodyM (ctx ++ vals)

    addFunDef $
      I.FunDef
        (Just entry')
        (internaliseAttrs attrs)
        (baseName ofname)
        (concat entry_rettype)
        (shapeparams ++ concat params')
        entry_body

entryPoint ::
  [(E.EntryType, [I.FParam])] ->
  ( E.EntryType,
    [[I.TypeBase ExtShape Uniqueness]]
  ) ->
  I.EntryPoint
entryPoint params (eret, crets) =
  ( concatMap (entryPointType . preParam) params,
    case ( isTupleRecord $ entryType eret,
           entryAscribed eret
         ) of
      (Just ts, Just (E.TETuple e_ts _)) ->
        concatMap entryPointType $
          zip (zipWith E.EntryType ts (map Just e_ts)) crets
      (Just ts, Nothing) ->
        concatMap entryPointType $
          zip (map (`E.EntryType` Nothing) ts) crets
      _ ->
        entryPointType (eret, concat crets)
  )
  where
    preParam (e_t, ps) = (e_t, staticShapes $ map I.paramDeclType ps)

    entryPointType (t, ts)
      | E.Scalar (E.Prim E.Unsigned {}) <- E.entryType t =
        [I.TypeUnsigned]
      | E.Array _ _ (E.Prim E.Unsigned {}) _ <- E.entryType t =
        [I.TypeUnsigned]
      | E.Scalar E.Prim {} <- E.entryType t =
        [I.TypeDirect]
      | E.Array _ _ E.Prim {} _ <- E.entryType t =
        [I.TypeDirect]
      | otherwise =
        [I.TypeOpaque desc $ length ts]
      where
        desc = maybe (pretty t') typeExpOpaqueName $ E.entryAscribed t
        t' = noSizes (E.entryType t) `E.setUniqueness` Nonunique
    typeExpOpaqueName (TEApply te TypeArgExpDim {} _) =
      typeExpOpaqueName te
    typeExpOpaqueName (TEArray te _ _) =
      let (d, te') = withoutDims te
       in "arr_" ++ typeExpOpaqueName te'
            ++ "_"
            ++ show (1 + d)
            ++ "d"
    typeExpOpaqueName te = pretty te

    withoutDims (TEArray te _ _) =
      let (d, te') = withoutDims te
       in (d + 1, te')
    withoutDims te = (0 :: Int, te)

internaliseIdent :: E.Ident -> InternaliseM I.VName
internaliseIdent (E.Ident name (Info tp) loc) =
  case tp of
    E.Scalar E.Prim {} -> return name
    _ ->
      error $
        "Futhark.Internalise.internaliseIdent: asked to internalise non-prim-typed ident '"
          ++ pretty name
          ++ " of type "
          ++ pretty tp
          ++ " at "
          ++ locStr loc
          ++ "."

internaliseBody :: E.Exp -> InternaliseM Body
internaliseBody e = insertStmsM $ resultBody <$> internaliseExp "res" e

bodyFromStms ::
  InternaliseM (Result, a) ->
  InternaliseM (Body, a)
bodyFromStms m = do
  ((res, a), stms) <- collectStms m
  (,a) <$> mkBodyM stms res

internaliseExp :: String -> E.Exp -> InternaliseM [I.SubExp]
internaliseExp desc (E.Parens e _) =
  internaliseExp desc e
internaliseExp desc (E.QualParens _ e _) =
  internaliseExp desc e
internaliseExp desc (E.StringLit vs _) =
  fmap pure $
    letSubExp desc $
      I.BasicOp $ I.ArrayLit (map constant vs) $ I.Prim int8
internaliseExp _ (E.Var (E.QualName _ name) (Info t) loc) = do
  subst <- lookupSubst name
  case subst of
    Just substs -> return substs
    Nothing -> do
      -- If this identifier is the name of a constant, we have to turn it
      -- into a call to the corresponding function.
      is_const <- lookupConst name
      case is_const of
        Just ses -> return ses
        Nothing -> (: []) . I.Var <$> internaliseIdent (E.Ident name (Info t) loc)
internaliseExp desc (E.Index e idxs (Info ret, Info retext) loc) = do
  vs <- internaliseExpToVars "indexed" e
  dims <- case vs of
    [] -> return [] -- Will this happen?
    v : _ -> I.arrayDims <$> lookupType v
  (idxs', cs) <- internaliseSlice loc dims idxs
  let index v = do
        v_t <- lookupType v
        return $ I.BasicOp $ I.Index v $ fullSlice v_t idxs'
  ses <- certifying cs $ letSubExps desc =<< mapM index vs
  bindExtSizes (E.toStruct ret) retext ses
  return ses

-- XXX: we map empty records and tuples to bools, because otherwise
-- arrays of unit will lose their sizes.
internaliseExp _ (E.TupLit [] _) =
  return [constant True]
internaliseExp _ (E.RecordLit [] _) =
  return [constant True]
internaliseExp desc (E.TupLit es _) = concat <$> mapM (internaliseExp desc) es
internaliseExp desc (E.RecordLit orig_fields _) =
  concatMap snd . sortFields . M.unions <$> mapM internaliseField orig_fields
  where
    internaliseField (E.RecordFieldExplicit name e _) =
      M.singleton name <$> internaliseExp desc e
    internaliseField (E.RecordFieldImplicit name t loc) =
      internaliseField $
        E.RecordFieldExplicit
          (baseName name)
          (E.Var (E.qualName name) t loc)
          loc
internaliseExp desc (E.ArrayLit es (Info arr_t) loc)
  -- If this is a multidimensional array literal of primitives, we
  -- treat it specially by flattening it out followed by a reshape.
  -- This cuts down on the amount of statements that are produced, and
  -- thus allows us to efficiently handle huge array literals - a
  -- corner case, but an important one.
  | Just ((eshape, e') : es') <- mapM isArrayLiteral es,
    not $ null eshape,
    all ((eshape ==) . fst) es',
    Just basetype <- E.peelArray (length eshape) arr_t = do
    let flat_lit = E.ArrayLit (e' ++ concatMap snd es') (Info basetype) loc
        new_shape = length es : eshape
    flat_arrs <- internaliseExpToVars "flat_literal" flat_lit
    forM flat_arrs $ \flat_arr -> do
      flat_arr_t <- lookupType flat_arr
      let new_shape' =
            reshapeOuter
              (map (DimNew . constant) new_shape)
              1
              $ I.arrayShape flat_arr_t
      letSubExp desc $ I.BasicOp $ I.Reshape new_shape' flat_arr
  | otherwise = do
    es' <- mapM (internaliseExp "arr_elem") es
<<<<<<< HEAD
    arr_t_ext <-
      internaliseReturnType (E.toStruct arr_t)
        =<< mapM subExpType (concat es')
=======
    arr_t_ext <- internaliseReturnType (E.toStruct arr_t)
>>>>>>> 41e0aef4

    rowtypes <-
      case mapM (fmap rowType . hasStaticShape . I.fromDecl) arr_t_ext of
        Just ts -> pure ts
        Nothing ->
          -- XXX: the monomorphiser may create single-element array
          -- literals with an unknown row type.  In those cases we
          -- need to look at the types of the actual elements.
          -- Fixing this in the monomorphiser is a lot more tricky
          -- than just working around it here.
          case es' of
            [] -> error $ "internaliseExp ArrayLit: existential type: " ++ pretty arr_t
            e' : _ -> mapM subExpType e'

    let arraylit ks rt = do
          ks' <-
            mapM
              ( ensureShape
                  "shape of element differs from shape of first element"
                  loc
                  rt
                  "elem_reshaped"
              )
              ks
          return $ I.BasicOp $ I.ArrayLit ks' rt

    letSubExps desc
      =<< if null es'
        then mapM (arraylit []) rowtypes
        else zipWithM arraylit (transpose es') rowtypes
  where
    isArrayLiteral :: E.Exp -> Maybe ([Int], [E.Exp])
    isArrayLiteral (E.ArrayLit inner_es _ _) = do
      (eshape, e) : inner_es' <- mapM isArrayLiteral inner_es
      guard $ all ((eshape ==) . fst) inner_es'
      return (length inner_es : eshape, e ++ concatMap snd inner_es')
    isArrayLiteral e =
      Just ([], [e])
internaliseExp desc (E.Range start maybe_second end (Info ret, Info retext) loc) = do
  start' <- internaliseExp1 "range_start" start
  end' <- internaliseExp1 "range_end" $ case end of
    DownToExclusive e -> e
    ToInclusive e -> e
    UpToExclusive e -> e
  maybe_second' <-
    traverse (internaliseExp1 "range_second") maybe_second

  -- Construct an error message in case the range is invalid.
  let conv = case E.typeOf start of
        E.Scalar (E.Prim (E.Unsigned _)) -> asIntZ Int32
        _ -> asIntS Int32
  start'_i32 <- conv start'
  end'_i32 <- conv end'
  maybe_second'_i32 <- traverse conv maybe_second'
  let errmsg =
        errorMsg $
          ["Range "]
            ++ [ErrorInt32 start'_i32]
            ++ ( case maybe_second'_i32 of
                   Nothing -> []
                   Just second_i32 -> ["..", ErrorInt32 second_i32]
               )
            ++ ( case end of
                   DownToExclusive {} -> ["..>"]
                   ToInclusive {} -> ["..."]
                   UpToExclusive {} -> ["..<"]
               )
            ++ [ErrorInt32 end'_i32, " is invalid."]

  (it, le_op, lt_op) <-
    case E.typeOf start of
      E.Scalar (E.Prim (E.Signed it)) -> return (it, CmpSle it, CmpSlt it)
      E.Scalar (E.Prim (E.Unsigned it)) -> return (it, CmpUle it, CmpUlt it)
      start_t -> error $ "Start value in range has type " ++ pretty start_t

  let one = intConst it 1
      negone = intConst it (-1)
      default_step = case end of
        DownToExclusive {} -> negone
        ToInclusive {} -> one
        UpToExclusive {} -> one

  (step, step_zero) <- case maybe_second' of
    Just second' -> do
      subtracted_step <-
        letSubExp "subtracted_step" $
          I.BasicOp $ I.BinOp (I.Sub it I.OverflowWrap) second' start'
      step_zero <- letSubExp "step_zero" $ I.BasicOp $ I.CmpOp (I.CmpEq $ IntType it) start' second'
      return (subtracted_step, step_zero)
    Nothing ->
      return (default_step, constant False)

  step_sign <- letSubExp "s_sign" $ BasicOp $ I.UnOp (I.SSignum it) step
  step_sign_i32 <- asIntS Int32 step_sign

  bounds_invalid_downwards <-
    letSubExp "bounds_invalid_downwards" $
      I.BasicOp $ I.CmpOp le_op start' end'
  bounds_invalid_upwards <-
    letSubExp "bounds_invalid_upwards" $
      I.BasicOp $ I.CmpOp lt_op end' start'

  (distance, step_wrong_dir, bounds_invalid) <- case end of
    DownToExclusive {} -> do
      step_wrong_dir <-
        letSubExp "step_wrong_dir" $
          I.BasicOp $ I.CmpOp (I.CmpEq $ IntType it) step_sign one
      distance <-
        letSubExp "distance" $
          I.BasicOp $ I.BinOp (Sub it I.OverflowWrap) start' end'
      distance_i32 <- asIntZ Int32 distance
      return (distance_i32, step_wrong_dir, bounds_invalid_downwards)
    UpToExclusive {} -> do
      step_wrong_dir <-
        letSubExp "step_wrong_dir" $
          I.BasicOp $ I.CmpOp (I.CmpEq $ IntType it) step_sign negone
      distance <- letSubExp "distance" $ I.BasicOp $ I.BinOp (Sub it I.OverflowWrap) end' start'
      distance_i32 <- asIntZ Int32 distance
      return (distance_i32, step_wrong_dir, bounds_invalid_upwards)
    ToInclusive {} -> do
      downwards <-
        letSubExp "downwards" $
          I.BasicOp $ I.CmpOp (I.CmpEq $ IntType it) step_sign negone
      distance_downwards_exclusive <-
        letSubExp "distance_downwards_exclusive" $
          I.BasicOp $ I.BinOp (Sub it I.OverflowWrap) start' end'
      distance_upwards_exclusive <-
        letSubExp "distance_upwards_exclusive" $
          I.BasicOp $ I.BinOp (Sub it I.OverflowWrap) end' start'

      bounds_invalid <-
        letSubExp "bounds_invalid" $
          I.If
            downwards
            (resultBody [bounds_invalid_downwards])
            (resultBody [bounds_invalid_upwards])
            $ ifCommon [I.Prim I.Bool]
      distance_exclusive <-
        letSubExp "distance_exclusive" $
          I.If
            downwards
            (resultBody [distance_downwards_exclusive])
            (resultBody [distance_upwards_exclusive])
            $ ifCommon [I.Prim $ IntType it]
      distance_exclusive_i32 <- asIntZ Int32 distance_exclusive
      distance <-
        letSubExp "distance" $
          I.BasicOp $
            I.BinOp
              (Add Int32 I.OverflowWrap)
              distance_exclusive_i32
              (intConst Int32 1)
      return (distance, constant False, bounds_invalid)

  step_invalid <-
    letSubExp "step_invalid" $
      I.BasicOp $ I.BinOp I.LogOr step_wrong_dir step_zero

  invalid <-
    letSubExp "range_invalid" $
      I.BasicOp $ I.BinOp I.LogOr step_invalid bounds_invalid
  valid <- letSubExp "valid" $ I.BasicOp $ I.UnOp I.Not invalid
  cs <- assert "range_valid_c" valid errmsg loc

  step_i32 <- asIntS Int32 step
  pos_step <-
    letSubExp "pos_step" $
      I.BasicOp $ I.BinOp (Mul Int32 I.OverflowWrap) step_i32 step_sign_i32

  num_elems <-
    certifying cs $
      letSubExp "num_elems" $
        I.BasicOp $ I.BinOp (SDivUp Int32 I.Unsafe) distance pos_step

  se <- letSubExp desc (I.BasicOp $ I.Iota num_elems start' step it)
  bindExtSizes (E.toStruct ret) retext [se]
  return [se]
internaliseExp desc (E.Ascript e _ _) =
  internaliseExp desc e
internaliseExp desc (E.Coerce e (TypeDecl dt (Info et)) (Info ret, Info retext) loc) = do
  ses <- internaliseExp desc e
  ts <- internaliseReturnType et =<< mapM subExpType ses
  dt' <- typeExpForError dt
  bindExtSizes (E.toStruct ret) retext ses
  forM (zip ses ts) $ \(e', t') -> do
    dims <- arrayDims <$> subExpType e'
    let parts =
          ["Value of (core language) shape ("]
            ++ intersperse ", " (map ErrorInt32 dims)
            ++ [") cannot match shape of type `"]
            ++ dt'
            ++ ["`."]
    ensureExtShape (errorMsg parts) loc (I.fromDecl t') desc e'
internaliseExp desc (E.Negate e _) = do
  e' <- internaliseExp1 "negate_arg" e
  et <- subExpType e'
  case et of
    I.Prim (I.IntType t) ->
      letTupExp' desc $ I.BasicOp $ I.BinOp (I.Sub t I.OverflowWrap) (I.intConst t 0) e'
    I.Prim (I.FloatType t) ->
      letTupExp' desc $ I.BasicOp $ I.BinOp (I.FSub t) (I.floatConst t 0) e'
    _ -> error "Futhark.Internalise.internaliseExp: non-numeric type in Negate"
internaliseExp desc e@E.Apply {} = do
  (qfname, args, ret, retext) <- findFuncall e
  -- Argument evaluation is outermost-in so that any existential sizes
  -- created by function applications can be brought into scope.
  let fname = nameFromString $ pretty $ baseName $ qualLeaf qfname
      loc = srclocOf e
      arg_desc = nameToString fname ++ "_arg"

  -- Some functions are magical (overloaded) and we handle that here.
  ses <-
    case () of
      -- Overloaded functions never take array arguments (except
      -- equality, but those cannot be existential), so we can safely
      -- ignore the existential dimensions.
      ()
        | Just internalise <- isOverloadedFunction qfname (map fst args) loc ->
          internalise desc
        | Just (rettype, _) <- M.lookup fname I.builtInFunctions -> do
          let tag ses = [(se, I.Observe) | se <- ses]
          args' <- reverse <$> mapM (internaliseArg arg_desc) (reverse args)
          let args'' = concatMap tag args'
          letTupExp' desc $
            I.Apply
              fname
              args''
              [I.Prim rettype]
              (Safe, loc, [])
        | otherwise -> do
          args' <- concat . reverse <$> mapM (internaliseArg arg_desc) (reverse args)
          fst <$> funcall desc qfname args' loc

  bindExtSizes ret retext ses
  return ses
internaliseExp desc (E.LetPat pat e body (Info ret, Info retext) _) = do
  ses <- internalisePat desc pat e body (internaliseExp desc)
  bindExtSizes (E.toStruct ret) retext ses
  return ses
internaliseExp desc (E.LetFun ofname (tparams, params, retdecl, Info rettype, body) letbody _ loc) = do
  internaliseValBind $
    E.ValBind Nothing ofname retdecl (Info (rettype, [])) tparams params body Nothing mempty loc
  internaliseExp desc letbody
internaliseExp desc (E.DoLoop sparams mergepat mergeexp form loopbody (Info (ret, retext)) loc) = do
  ses <- internaliseExp "loop_init" mergeexp
  ((loopbody', (form', shapepat, mergepat', mergeinit')), initstms) <-
    collectStms $ handleForm ses form

  addStms initstms
  mergeinit_ts' <- mapM subExpType mergeinit'

  ctxinit <- argShapes (map I.paramName shapepat) mergepat' mergeinit_ts'

  let ctxmerge = zip shapepat ctxinit
      valmerge = zip mergepat' mergeinit'
      dropCond = case form of
        E.While {} -> drop 1
        _ -> id

  -- Ensure that the result of the loop matches the shapes of the
  -- merge parameters.  XXX: Ideally they should already match (by
  -- the source language type rules), but some of our
  -- transformations (esp. defunctionalisation) strips out some size
  -- information.  For a type-correct source program, these reshapes
  -- should simplify away.
  let merge = ctxmerge ++ valmerge
      merge_ts = map (I.paramType . fst) merge
  loopbody'' <-
    localScope (scopeOfFParams $ map fst merge) $
      inScopeOf form' $
        insertStmsM $
          resultBodyM
            =<< ensureArgShapes
              "shape of loop result does not match shapes in loop parameter"
              loc
              (map (I.paramName . fst) ctxmerge)
              merge_ts
            =<< bodyBind loopbody'

<<<<<<< HEAD
  loop_res <-
    map I.Var . dropCond
      <$> letTupExp desc (I.DoLoop ctxmerge valmerge form' loopbody'')
=======
  attrs <- asks envAttrs
  loop_res <-
    map I.Var . dropCond
      <$> attributing
        attrs
        (letTupExp desc (I.DoLoop ctxmerge valmerge form' loopbody''))
>>>>>>> 41e0aef4
  bindExtSizes (E.toStruct ret) retext loop_res
  return loop_res
  where
    sparams' = map (`TypeParamDim` mempty) sparams

    forLoop mergepat' shapepat mergeinit form' =
      bodyFromStms $
        inScopeOf form' $ do
          ses <- internaliseExp "loopres" loopbody
          sets <- mapM subExpType ses
          shapeargs <- argShapes (map I.paramName shapepat) mergepat' sets
          return
            ( shapeargs ++ ses,
              ( form',
                shapepat,
                mergepat',
                mergeinit
              )
            )

    handleForm mergeinit (E.ForIn x arr) = do
      arr' <- internaliseExpToVars "for_in_arr" arr
      arr_ts <- mapM lookupType arr'
      let w = arraysSize 0 arr_ts

      i <- newVName "i"

      ts <- mapM subExpType mergeinit
      bindingLoopParams sparams' mergepat ts $
        \shapepat mergepat' ->
          bindingLambdaParams [x] (map rowType arr_ts) $ \x_params -> do
            let loopvars = zip x_params arr'
            forLoop mergepat' shapepat mergeinit $
              I.ForLoop i Int32 w loopvars
    handleForm mergeinit (E.For i num_iterations) = do
      num_iterations' <- internaliseExp1 "upper_bound" num_iterations
      i' <- internaliseIdent i
      num_iterations_t <- I.subExpType num_iterations'
      it <- case num_iterations_t of
        I.Prim (IntType it) -> return it
        _ -> error "internaliseExp DoLoop: invalid type"

      ts <- mapM subExpType mergeinit
      bindingLoopParams sparams' mergepat ts $
        \shapepat mergepat' ->
          forLoop mergepat' shapepat mergeinit $
            I.ForLoop i' it num_iterations' []
<<<<<<< HEAD
    handleForm mergeinit (E.While cond) = do
      ts <- mapM subExpType mergeinit
      bindingLoopParams sparams' mergepat ts $ \shapepat mergepat' -> do
=======
    handleForm mergeinit (E.While cond) =
      bindingLoopParams sparams' mergepat $ \shapepat mergepat' -> do
>>>>>>> 41e0aef4
        mergeinit_ts <- mapM subExpType mergeinit
        -- We need to insert 'cond' twice - once for the initial
        -- condition (do we enter the loop at all?), and once with the
        -- result values of the loop (do we continue into the next
        -- iteration?).  This is safe, as the type rules for the
        -- external language guarantees that 'cond' does not consume
        -- anything.
        shapeinit <- argShapes (map I.paramName shapepat) mergepat' mergeinit_ts

        (loop_initial_cond, init_loop_cond_bnds) <- collectStms $ do
          forM_ (zip shapepat shapeinit) $ \(p, se) ->
            letBindNames [paramName p] $ BasicOp $ SubExp se
          forM_ (zip mergepat' mergeinit) $ \(p, se) ->
            unless (se == I.Var (paramName p)) $
              letBindNames [paramName p] $
                BasicOp $
                  case se of
                    I.Var v
                      | not $ primType $ paramType p ->
                        Reshape (map DimCoercion $ arrayDims $ paramType p) v
                    _ -> SubExp se
          internaliseExp1 "loop_cond" cond

        addStms init_loop_cond_bnds

        bodyFromStms $ do
          ses <- internaliseExp "loopres" loopbody
          sets <- mapM subExpType ses
          loop_while <- newParam "loop_while" $ I.Prim I.Bool
          shapeargs <- argShapes (map I.paramName shapepat) mergepat' sets

          -- Careful not to clobber anything.
          loop_end_cond_body <- renameBody <=< insertStmsM $ do
            forM_ (zip shapepat shapeargs) $ \(p, se) ->
              unless (se == I.Var (paramName p)) $
                letBindNames [paramName p] $ BasicOp $ SubExp se
            forM_ (zip mergepat' ses) $ \(p, se) ->
              unless (se == I.Var (paramName p)) $
                letBindNames [paramName p] $
                  BasicOp $
                    case se of
                      I.Var v
                        | not $ primType $ paramType p ->
                          Reshape (map DimCoercion $ arrayDims $ paramType p) v
                      _ -> SubExp se
            resultBody <$> internaliseExp "loop_cond" cond
          loop_end_cond <- bodyBind loop_end_cond_body

          return
            ( shapeargs ++ loop_end_cond ++ ses,
              ( I.WhileLoop $ I.paramName loop_while,
                shapepat,
                loop_while : mergepat',
                loop_initial_cond : mergeinit
              )
            )
internaliseExp desc (E.LetWith name src idxs ve body t loc) = do
  let pat = E.Id (E.identName name) (E.identType name) loc
      src_t = E.fromStruct <$> E.identType src
      e = E.Update (E.Var (E.qualName $ E.identName src) src_t loc) idxs ve loc
  internaliseExp desc $ E.LetPat pat e body (t, Info []) loc
internaliseExp desc (E.Update src slice ve loc) = do
  ves <- internaliseExp "lw_val" ve
  srcs <- internaliseExpToVars "src" src
  dims <- case srcs of
    [] -> return [] -- Will this happen?
    v : _ -> I.arrayDims <$> lookupType v
  (idxs', cs) <- internaliseSlice loc dims slice

  let comb sname ve' = do
        sname_t <- lookupType sname
        let full_slice = fullSlice sname_t idxs'
            rowtype = sname_t `setArrayDims` sliceDims full_slice
        ve'' <-
          ensureShape
            "shape of value does not match shape of source array"
            loc
            rowtype
            "lw_val_correct_shape"
            ve'
        letInPlace desc sname full_slice $ BasicOp $ SubExp ve''
  certifying cs $ map I.Var <$> zipWithM comb srcs ves
internaliseExp desc (E.RecordUpdate src fields ve _ _) = do
  src' <- internaliseExp desc src
  ve' <- internaliseExp desc ve
  replace (E.typeOf src `setAliases` ()) fields ve' src'
  where
    replace (E.Scalar (E.Record m)) (f : fs) ve' src'
      | Just t <- M.lookup f m = do
        i <-
          fmap sum $
            mapM (internalisedTypeSize . snd) $
              takeWhile ((/= f) . fst) $ sortFields m
        k <- internalisedTypeSize t
        let (bef, to_update, aft) = splitAt3 i k src'
        src'' <- replace t fs ve' to_update
        return $ bef ++ src'' ++ aft
    replace _ _ ve' _ = return ve'
internaliseExp desc (E.Attr attr e _) =
  local f $ internaliseExp desc e
  where
    attrs = oneAttr $ internaliseAttr attr
    f env
      | "unsafe" `inAttrs` attrs,
        not $ envSafe env =
        env {envDoBoundsChecks = False}
      | otherwise =
        env {envAttrs = envAttrs env <> attrs}
internaliseExp desc (E.Assert e1 e2 (Info check) loc) = do
  e1' <- internaliseExp1 "assert_cond" e1
  c <- assert "assert_c" e1' (errorMsg [ErrorString $ "Assertion is false: " <> check]) loc
  -- Make sure there are some bindings to certify.
  certifying c $ mapM rebind =<< internaliseExp desc e2
  where
    rebind v = do
      v' <- newVName "assert_res"
      letBindNames [v'] $ I.BasicOp $ I.SubExp v
      return $ I.Var v'
internaliseExp _ (E.Constr c es (Info (E.Scalar (E.Sum fs))) _) = do
  (ts, constr_map) <- internaliseSumType $ M.map (map E.toStruct) fs
  es' <- concat <$> mapM (internaliseExp "payload") es

  let noExt _ = return $ intConst Int32 0
  ts' <- instantiateShapes noExt $ map fromDecl ts

  case M.lookup c constr_map of
    Just (i, js) ->
      (intConst Int8 (toInteger i) :) <$> clauses 0 ts' (zip js es')
    Nothing ->
      error "internaliseExp Constr: missing constructor"
  where
    clauses j (t : ts) js_to_es
      | Just e <- j `lookup` js_to_es =
        (e :) <$> clauses (j + 1) ts js_to_es
      | otherwise = do
        blank <- letSubExp "zero" =<< eBlank t
        (blank :) <$> clauses (j + 1) ts js_to_es
    clauses _ [] _ =
      return []
internaliseExp _ (E.Constr _ _ (Info t) loc) =
  error $ "internaliseExp: constructor with type " ++ pretty t ++ " at " ++ locStr loc
internaliseExp desc (E.Match e cs (Info ret, Info retext) _) = do
  ses <- internaliseExp (desc ++ "_scrutinee") e
  res <-
    case NE.uncons cs of
      (CasePat pCase eCase _, Nothing) -> do
        (_, pertinent) <- generateCond pCase ses
        internalisePat' pCase pertinent eCase (internaliseExp desc)
      (c, Just cs') -> do
        let CasePat pLast eLast _ = NE.last cs'
        bFalse <- do
          (_, pertinent) <- generateCond pLast ses
          eLast' <- internalisePat' pLast pertinent eLast internaliseBody
          foldM (\bf c' -> eBody $ return $ generateCaseIf ses c' bf) eLast' $
            reverse $ NE.init cs'
        letTupExp' desc =<< generateCaseIf ses c bFalse
  bindExtSizes (E.toStruct ret) retext res
  return res

-- The "interesting" cases are over, now it's mostly boilerplate.

internaliseExp _ (E.Literal v _) =
  return [I.Constant $ internalisePrimValue v]
internaliseExp _ (E.IntLit v (Info t) _) =
  case t of
    E.Scalar (E.Prim (E.Signed it)) ->
      return [I.Constant $ I.IntValue $ intValue it v]
    E.Scalar (E.Prim (E.Unsigned it)) ->
      return [I.Constant $ I.IntValue $ intValue it v]
    E.Scalar (E.Prim (E.FloatType ft)) ->
      return [I.Constant $ I.FloatValue $ floatValue ft v]
    _ -> error $ "internaliseExp: nonsensical type for integer literal: " ++ pretty t
internaliseExp _ (E.FloatLit v (Info t) _) =
  case t of
    E.Scalar (E.Prim (E.FloatType ft)) ->
      return [I.Constant $ I.FloatValue $ floatValue ft v]
    _ -> error $ "internaliseExp: nonsensical type for float literal: " ++ pretty t
internaliseExp desc (E.If ce te fe (Info ret, Info retext) _) = do
  ses <-
    letTupExp' desc
      =<< eIf
        (BasicOp . SubExp <$> internaliseExp1 "cond" ce)
        (internaliseBody te)
        (internaliseBody fe)
  bindExtSizes (E.toStruct ret) retext ses
  return ses

-- Builtin operators are handled specially because they are
-- overloaded.
internaliseExp desc (E.BinOp (op, _) _ (xe, _) (ye, _) _ _ loc)
  | Just internalise <- isOverloadedFunction op [xe, ye] loc =
    internalise desc
-- User-defined operators are just the same as a function call.
internaliseExp
  desc
  ( E.BinOp
      (op, oploc)
      (Info t)
      (xarg, Info (xt, xext))
      (yarg, Info (yt, yext))
      _
      (Info retext)
      loc
    ) =
    internaliseExp desc $
      E.Apply
        ( E.Apply
            (E.Var op (Info t) oploc)
            xarg
            (Info (E.diet xt, xext))
            (Info $ foldFunType [E.fromStruct yt] t, Info [])
            loc
        )
        yarg
        (Info (E.diet yt, yext))
        (Info t, Info retext)
        loc
internaliseExp desc (E.Project k e (Info rt) _) = do
  n <- internalisedTypeSize $ rt `setAliases` ()
  i' <- fmap sum $
    mapM internalisedTypeSize $
      case E.typeOf e `setAliases` () of
        E.Scalar (Record fs) ->
          map snd $ takeWhile ((/= k) . fst) $ sortFields fs
        t -> [t]
  take n . drop i' <$> internaliseExp desc e
internaliseExp _ e@E.Lambda {} =
  error $ "internaliseExp: Unexpected lambda at " ++ locStr (srclocOf e)
internaliseExp _ e@E.OpSection {} =
  error $ "internaliseExp: Unexpected operator section at " ++ locStr (srclocOf e)
internaliseExp _ e@E.OpSectionLeft {} =
  error $ "internaliseExp: Unexpected left operator section at " ++ locStr (srclocOf e)
internaliseExp _ e@E.OpSectionRight {} =
  error $ "internaliseExp: Unexpected right operator section at " ++ locStr (srclocOf e)
internaliseExp _ e@E.ProjectSection {} =
  error $ "internaliseExp: Unexpected projection section at " ++ locStr (srclocOf e)
internaliseExp _ e@E.IndexSection {} =
  error $ "internaliseExp: Unexpected index section at " ++ locStr (srclocOf e)

internaliseArg :: String -> (E.Exp, Maybe VName) -> InternaliseM [SubExp]
internaliseArg desc (arg, argdim) = do
  arg' <- internaliseExp desc arg
  case (arg', argdim) of
    ([se], Just d) -> letBindNames [d] $ BasicOp $ SubExp se
    _ -> return ()
  return arg'

elemPrimType :: I.ElemType -> I.PrimType
elemPrimType ElemAcc {} = error "elemPrimType: accumulator"
elemPrimType (ElemPrim t) = t

subExpPrimType :: I.SubExp -> InternaliseM I.PrimType
subExpPrimType = fmap (elemPrimType . I.elemType) . subExpType

generateCond :: E.Pattern -> [I.SubExp] -> InternaliseM (I.SubExp, [I.SubExp])
generateCond orig_p orig_ses = do
  (cmps, pertinent, _) <- compares orig_p orig_ses
  cmp <- letSubExp "matches" =<< eAll cmps
  return (cmp, pertinent)
  where
    -- Literals are always primitive values.
    compares (E.PatternLit e _ _) (se : ses) = do
      e' <- internaliseExp1 "constant" e
      t' <- subExpPrimType se
      cmp <- letSubExp "match_lit" $ I.BasicOp $ I.CmpOp (I.CmpEq t') e' se
      return ([cmp], [se], ses)
    compares (E.PatternConstr c (Info (E.Scalar (E.Sum fs))) pats _) (se : ses) = do
      (payload_ts, m) <- internaliseSumType $ M.map (map toStruct) fs
      case M.lookup c m of
        Just (i, payload_is) -> do
          let i' = intConst Int8 $ toInteger i
          let (payload_ses, ses') = splitAt (length payload_ts) ses
          cmp <- letSubExp "match_constr" $ I.BasicOp $ I.CmpOp (I.CmpEq int8) i' se
          (cmps, pertinent, _) <- comparesMany pats $ map (payload_ses !!) payload_is
          return (cmp : cmps, pertinent, ses')
        Nothing ->
          error "generateCond: missing constructor"
    compares (E.PatternConstr _ (Info t) _ _) _ =
      error $ "generateCond: PatternConstr has nonsensical type: " ++ pretty t
    compares (E.Id _ t loc) ses =
      compares (E.Wildcard t loc) ses
    compares (E.Wildcard (Info t) _) ses = do
      n <- internalisedTypeSize $ E.toStruct t
      let (id_ses, rest_ses) = splitAt n ses
      return ([], id_ses, rest_ses)
    compares (E.PatternParens pat _) ses =
      compares pat ses
    compares (E.TuplePattern pats _) ses =
      comparesMany pats ses
    compares (E.RecordPattern fs _) ses =
      comparesMany (map snd $ E.sortFields $ M.fromList fs) ses
    compares (E.PatternAscription pat _ _) ses =
      compares pat ses
    compares pat [] =
      error $ "generateCond: No values left for pattern " ++ pretty pat

    comparesMany [] ses = return ([], [], ses)
    comparesMany (pat : pats) ses = do
      (cmps1, pertinent1, ses') <- compares pat ses
      (cmps2, pertinent2, ses'') <- comparesMany pats ses'
      return
        ( cmps1 <> cmps2,
          pertinent1 <> pertinent2,
          ses''
        )

generateCaseIf :: [I.SubExp] -> Case -> I.Body -> InternaliseM I.Exp
generateCaseIf ses (CasePat p eCase _) bFail = do
  (cond, pertinent) <- generateCond p ses
  eCase' <- internalisePat' p pertinent eCase internaliseBody
  eIf (eSubExp cond) (return eCase') (return bFail)

internalisePat ::
  String ->
  E.Pattern ->
  E.Exp ->
  E.Exp ->
  (E.Exp -> InternaliseM a) ->
  InternaliseM a
internalisePat desc p e body m = do
  ses <- internaliseExp desc' e
  internalisePat' p ses body m
  where
    desc' = case S.toList $ E.patternIdents p of
      [v] -> baseString $ E.identName v
      _ -> desc

internalisePat' ::
  E.Pattern ->
  [I.SubExp] ->
  E.Exp ->
  (E.Exp -> InternaliseM a) ->
  InternaliseM a
internalisePat' p ses body m = do
  ses_ts <- mapM subExpType ses
  stmPattern p ses_ts $ \pat_names -> do
    forM_ (zip pat_names ses) $ \(v, se) ->
      letBindNames [v] $ I.BasicOp $ I.SubExp se
    m body

internaliseSlice ::
  SrcLoc ->
  [SubExp] ->
  [E.DimIndex] ->
  InternaliseM ([I.DimIndex SubExp], Certificates)
internaliseSlice loc dims idxs = do
  (idxs', oks, parts) <- unzip3 <$> zipWithM internaliseDimIndex dims idxs
  ok <- letSubExp "index_ok" =<< eAll oks
  let msg =
        errorMsg $
          ["Index ["] ++ intercalate [", "] parts
            ++ ["] out of bounds for array of shape ["]
            ++ intersperse "][" (map ErrorInt32 $ take (length idxs) dims)
            ++ ["]."]
  c <- assert "index_certs" ok msg loc
  return (idxs', c)

internaliseDimIndex ::
  SubExp ->
  E.DimIndex ->
  InternaliseM (I.DimIndex SubExp, SubExp, [ErrorMsgPart SubExp])
internaliseDimIndex w (E.DimFix i) = do
  (i', _) <- internaliseDimExp "i" i
  let lowerBound =
        I.BasicOp $
          I.CmpOp (I.CmpSle I.Int32) (I.constant (0 :: I.Int32)) i'
      upperBound =
        I.BasicOp $
          I.CmpOp (I.CmpSlt I.Int32) i' w
  ok <- letSubExp "bounds_check" =<< eBinOp I.LogAnd (pure lowerBound) (pure upperBound)
  return (I.DimFix i', ok, [ErrorInt32 i'])

-- Special-case an important common case that otherwise leads to horrible code.
internaliseDimIndex
  w
  ( E.DimSlice
      Nothing
      Nothing
      (Just (E.Negate (E.IntLit 1 _ _) _))
    ) = do
    w_minus_1 <-
      letSubExp "w_minus_1" $
        BasicOp $ I.BinOp (Sub Int32 I.OverflowWrap) w one
    return
      ( I.DimSlice w_minus_1 w $ intConst Int32 (-1),
        constant True,
        mempty
      )
    where
      one = constant (1 :: Int32)
internaliseDimIndex w (E.DimSlice i j s) = do
  s' <- maybe (return one) (fmap fst . internaliseDimExp "s") s
  s_sign <- letSubExp "s_sign" $ BasicOp $ I.UnOp (I.SSignum Int32) s'
  backwards <- letSubExp "backwards" $ I.BasicOp $ I.CmpOp (I.CmpEq int32) s_sign negone
  w_minus_1 <- letSubExp "w_minus_1" $ BasicOp $ I.BinOp (Sub Int32 I.OverflowWrap) w one
  let i_def =
        letSubExp "i_def" $
          I.If
            backwards
            (resultBody [w_minus_1])
            (resultBody [zero])
            $ ifCommon [I.Prim int32]
      j_def =
        letSubExp "j_def" $
          I.If
            backwards
            (resultBody [negone])
            (resultBody [w])
            $ ifCommon [I.Prim int32]
  i' <- maybe i_def (fmap fst . internaliseDimExp "i") i
  j' <- maybe j_def (fmap fst . internaliseDimExp "j") j
  j_m_i <- letSubExp "j_m_i" $ BasicOp $ I.BinOp (Sub Int32 I.OverflowWrap) j' i'
  -- Something like a division-rounding-up, but accomodating negative
  -- operands.
  let divRounding x y =
        eBinOp
          (SQuot Int32 Unsafe)
          ( eBinOp
              (Add Int32 I.OverflowWrap)
              x
              (eBinOp (Sub Int32 I.OverflowWrap) y (eSignum $ toExp s'))
          )
          y
  n <- letSubExp "n" =<< divRounding (toExp j_m_i) (toExp s')

  -- Bounds checks depend on whether we are slicing forwards or
  -- backwards.  If forwards, we must check '0 <= i && i <= j'.  If
  -- backwards, '-1 <= j && j <= i'.  In both cases, we check '0 <=
  -- i+n*s && i+(n-1)*s < w'.  We only check if the slice is nonempty.
  empty_slice <- letSubExp "empty_slice" $ I.BasicOp $ I.CmpOp (CmpEq int32) n zero

  m <- letSubExp "m" $ I.BasicOp $ I.BinOp (Sub Int32 I.OverflowWrap) n one
  m_t_s <- letSubExp "m_t_s" $ I.BasicOp $ I.BinOp (Mul Int32 I.OverflowWrap) m s'
  i_p_m_t_s <- letSubExp "i_p_m_t_s" $ I.BasicOp $ I.BinOp (Add Int32 I.OverflowWrap) i' m_t_s
  zero_leq_i_p_m_t_s <-
    letSubExp "zero_leq_i_p_m_t_s" $
      I.BasicOp $ I.CmpOp (I.CmpSle Int32) zero i_p_m_t_s
  i_p_m_t_s_leq_w <-
    letSubExp "i_p_m_t_s_leq_w" $
      I.BasicOp $ I.CmpOp (I.CmpSle Int32) i_p_m_t_s w
  i_p_m_t_s_lth_w <-
    letSubExp "i_p_m_t_s_leq_w" $
      I.BasicOp $ I.CmpOp (I.CmpSlt Int32) i_p_m_t_s w

  zero_lte_i <- letSubExp "zero_lte_i" $ I.BasicOp $ I.CmpOp (I.CmpSle Int32) zero i'
  i_lte_j <- letSubExp "i_lte_j" $ I.BasicOp $ I.CmpOp (I.CmpSle Int32) i' j'
  forwards_ok <-
    letSubExp "forwards_ok"
      =<< eAll [zero_lte_i, zero_lte_i, i_lte_j, zero_leq_i_p_m_t_s, i_p_m_t_s_lth_w]

  negone_lte_j <- letSubExp "negone_lte_j" $ I.BasicOp $ I.CmpOp (I.CmpSle Int32) negone j'
  j_lte_i <- letSubExp "j_lte_i" $ I.BasicOp $ I.CmpOp (I.CmpSle Int32) j' i'
  backwards_ok <-
    letSubExp "backwards_ok"
      =<< eAll
        [negone_lte_j, negone_lte_j, j_lte_i, zero_leq_i_p_m_t_s, i_p_m_t_s_leq_w]

  slice_ok <-
    letSubExp "slice_ok" $
      I.If
        backwards
        (resultBody [backwards_ok])
        (resultBody [forwards_ok])
        $ ifCommon [I.Prim I.Bool]
  ok_or_empty <-
    letSubExp "ok_or_empty" $
      I.BasicOp $ I.BinOp I.LogOr empty_slice slice_ok

  let parts = case (i, j, s) of
        (_, _, Just {}) ->
          [ maybe "" (const $ ErrorInt32 i') i,
            ":",
            maybe "" (const $ ErrorInt32 j') j,
            ":",
            ErrorInt32 s'
          ]
        (_, Just {}, _) ->
          [ maybe "" (const $ ErrorInt32 i') i,
            ":",
            ErrorInt32 j'
          ]
            ++ maybe mempty (const [":", ErrorInt32 s']) s
        (_, Nothing, Nothing) ->
          [ErrorInt32 i', ":"]
  return (I.DimSlice i' n s', ok_or_empty, parts)
  where
    zero = constant (0 :: Int32)
    negone = constant (-1 :: Int32)
    one = constant (1 :: Int32)

internaliseScanOrReduce ::
  String ->
  String ->
  (SubExp -> I.Lambda -> [SubExp] -> [VName] -> InternaliseM (SOAC SOACS)) ->
  (E.Exp, E.Exp, E.Exp, SrcLoc) ->
  InternaliseM [SubExp]
internaliseScanOrReduce desc what f (lam, ne, arr, loc) = do
  arrs <- internaliseExpToVars (what ++ "_arr") arr
  nes <- internaliseExp (what ++ "_ne") ne
  nes' <- forM (zip nes arrs) $ \(ne', arr') -> do
    rowtype <- I.stripArray 1 <$> lookupType arr'
    ensureShape
      "Row shape of input array does not match shape of neutral element"
      loc
      rowtype
      (what ++ "_ne_right_shape")
      ne'
  nests <- mapM I.subExpType nes'
  arrts <- mapM lookupType arrs
  lam' <- internaliseFoldLambda internaliseLambda lam nests arrts
  w <- arraysSize 0 <$> mapM lookupType arrs
  letTupExp' desc . I.Op =<< f w lam' nes' arrs

internaliseHist ::
  String ->
  E.Exp ->
  E.Exp ->
  E.Exp ->
  E.Exp ->
  E.Exp ->
  E.Exp ->
  SrcLoc ->
  InternaliseM [SubExp]
internaliseHist desc rf hist op ne buckets img loc = do
  rf' <- internaliseExp1 "hist_rf" rf
  ne' <- internaliseExp "hist_ne" ne
  hist' <- internaliseExpToVars "hist_hist" hist
  buckets' <-
    letExp "hist_buckets" . BasicOp . SubExp
      =<< internaliseExp1 "hist_buckets" buckets
  img' <- internaliseExpToVars "hist_img" img

  -- reshape neutral element to have same size as the destination array
  ne_shp <- forM (zip ne' hist') $ \(n, h) -> do
    rowtype <- I.stripArray 1 <$> lookupType h
    ensureShape
      "Row shape of destination array does not match shape of neutral element"
      loc
      rowtype
      "hist_ne_right_shape"
      n
  ne_ts <- mapM I.subExpType ne_shp
  his_ts <- mapM lookupType hist'
  op' <- internaliseFoldLambda internaliseLambda op ne_ts his_ts

  -- reshape return type of bucket function to have same size as neutral element
  -- (modulo the index)
  bucket_param <- newParam "bucket_p" $ I.Prim int32
  img_params <- mapM (newParam "img_p" . rowType) =<< mapM lookupType img'
  let params = bucket_param : img_params
      rettype = I.Prim int32 : ne_ts
      body = mkBody mempty $ map (I.Var . paramName) params
  body' <-
    localScope (scopeOfLParams params) $
      ensureResultShape
        "Row shape of value array does not match row shape of hist target"
        (srclocOf img)
        rettype
        body

  -- get sizes of histogram and image arrays
  w_hist <- arraysSize 0 <$> mapM lookupType hist'
  w_img <- arraysSize 0 <$> mapM lookupType img'

  -- Generate an assertion and reshapes to ensure that buckets' and
  -- img' are the same size.
  b_shape <- I.arrayShape <$> lookupType buckets'
  let b_w = shapeSize 0 b_shape
  cmp <- letSubExp "bucket_cmp" $ I.BasicOp $ I.CmpOp (I.CmpEq I.int32) b_w w_img
  c <-
    assert
      "bucket_cert"
      cmp
      "length of index and value array does not match"
      loc
  buckets'' <-
    certifying c $
      letExp (baseString buckets') $
        I.BasicOp $ I.Reshape (reshapeOuter [DimCoercion w_img] 1 b_shape) buckets'

  letTupExp' desc $
    I.Op $
      I.Hist w_img [HistOp w_hist rf' hist' ne_shp op'] (I.Lambda params body' rettype) $ buckets'' : img'

internaliseStreamMap ::
  String ->
  StreamOrd ->
  E.Exp ->
  E.Exp ->
  InternaliseM [SubExp]
internaliseStreamMap desc o lam arr = do
  arrs <- internaliseExpToVars "stream_input" arr
  lam' <- internaliseStreamMapLambda internaliseLambda lam $ map I.Var arrs
  w <- arraysSize 0 <$> mapM lookupType arrs
  let form = I.Parallel o Commutative (I.Lambda [] (mkBody mempty []) []) []
  letTupExp' desc $ I.Op $ I.Stream w form lam' arrs

internaliseStreamRed ::
  String ->
  StreamOrd ->
  Commutativity ->
  E.Exp ->
  E.Exp ->
  E.Exp ->
  InternaliseM [SubExp]
internaliseStreamRed desc o comm lam0 lam arr = do
  arrs <- internaliseExpToVars "stream_input" arr
  rowts <- mapM (fmap I.rowType . lookupType) arrs
  (lam_params, lam_body) <-
    internaliseStreamLambda internaliseLambda lam rowts
  let (chunk_param, _, lam_val_params) =
        partitionChunkedFoldParameters 0 lam_params

  -- Synthesize neutral elements by applying the fold function
  -- to an empty chunk.
  letBindNames [I.paramName chunk_param] $
    I.BasicOp $ I.SubExp $ constant (0 :: Int32)
  forM_ lam_val_params $ \p ->
    letBindNames [I.paramName p] $
      I.BasicOp $
        I.Scratch (I.elemType $ I.paramType p) $
          I.arrayDims $ I.paramType p
  nes <- bodyBind =<< renameBody lam_body

  nes_ts <- mapM I.subExpType nes
  outsz <- arraysSize 0 <$> mapM lookupType arrs
  let acc_arr_tps = [I.arrayOf t (I.Shape [outsz]) NoUniqueness | t <- nes_ts]
  lam0' <- internaliseFoldLambda internaliseLambda lam0 nes_ts acc_arr_tps

  let lam0_acc_params = take (length nes) $ I.lambdaParams lam0'
  lam_acc_params <- forM lam0_acc_params $ \p -> do
    name <- newVName $ baseString $ I.paramName p
    return p {I.paramName = name}

  -- Make sure the chunk size parameter comes first.
  let lam_params' = chunk_param : lam_acc_params ++ lam_val_params

  body_with_lam0 <-
    ensureResultShape
      "shape of result does not match shape of initial value"
      (srclocOf lam0)
      nes_ts
      <=< insertStmsM
      $ localScope (scopeOfLParams lam_params') $ do
        lam_res <- bodyBind lam_body
        lam_res' <-
          ensureArgShapes
            "shape of chunk function result does not match shape of initial value"
            (srclocOf lam)
            []
            (map I.typeOf $ I.lambdaParams lam0')
            lam_res
        new_lam_res <-
          eLambda lam0' $
            map eSubExp $
              map (I.Var . paramName) lam_acc_params ++ lam_res'
        return $ resultBody new_lam_res

  let form = I.Parallel o comm lam0' nes
      lam' =
        I.Lambda
          { lambdaParams = lam_params',
            lambdaBody = body_with_lam0,
            lambdaReturnType = nes_ts
          }
  w <- arraysSize 0 <$> mapM lookupType arrs
  letTupExp' desc $ I.Op $ I.Stream w form lam' arrs

internaliseStreamAcc ::
  String ->
  E.Exp ->
  Maybe (E.Exp, E.Exp) ->
  E.Exp ->
  E.Exp ->
  InternaliseM [SubExp]
internaliseStreamAcc desc dest op lam bs = do
  dest' <- internaliseExpToVars "scatter_dest" dest
  dest_ts <- mapM lookupType dest'
  bs' <- internaliseExpToVars "scatter_input" bs

  op' <-
    case op of
      Just (op_lam, ne) -> do
        ne' <- internaliseExp "hist_ne" ne
        ne_ts <- mapM I.subExpType ne'
        (lam_params, lam_body, lam_rettype) <- internaliseLambda op_lam $ ne_ts ++ ne_ts
        let op_lam' = I.Lambda lam_params lam_body lam_rettype
        return $ Just (op_lam', ne')
      Nothing ->
        return Nothing

  w <- arraysSize 0 <$> mapM lookupType bs'
  acc <- letExp "scatter_acc" $ MkAcc (Shape [w]) dest' op'

  lam' <-
    internaliseMapLambda internaliseLambda lam $
      map I.Var $ acc : bs'

  acc' <-
    letExp "scatter_acc_res" $
      I.Op $
        I.Screma w (I.mapSOAC lam') $
          acc : bs'

  letTupExp' desc (BasicOp $ UnAcc acc' dest_ts)

internaliseExp1 :: String -> E.Exp -> InternaliseM I.SubExp
internaliseExp1 desc e = do
  vs <- internaliseExp desc e
  case vs of
    [se] -> return se
    _ -> error "Internalise.internaliseExp1: was passed not just a single subexpression"

-- | Promote to dimension type as appropriate for the original type.
-- Also return original type.
internaliseDimExp :: String -> E.Exp -> InternaliseM (I.SubExp, IntType)
internaliseDimExp s e = do
  e' <- internaliseExp1 s e
  case E.typeOf e of
    E.Scalar (E.Prim (Signed it)) -> (,it) <$> asIntS Int32 e'
    E.Scalar (E.Prim (Unsigned it)) -> (,it) <$> asIntZ Int32 e'
    _ -> error "internaliseDimExp: bad type"

internaliseExpToVars :: String -> E.Exp -> InternaliseM [I.VName]
internaliseExpToVars desc e =
  mapM asIdent =<< internaliseExp desc e
  where
    asIdent (I.Var v) = return v
    asIdent se = letExp desc $ I.BasicOp $ I.SubExp se

internaliseOperation ::
  String ->
  E.Exp ->
  (I.VName -> InternaliseM I.BasicOp) ->
  InternaliseM [I.SubExp]
internaliseOperation s e op = do
  vs <- internaliseExpToVars s e
  letSubExps s =<< mapM (fmap I.BasicOp . op) vs

certifyingNonzero ::
  SrcLoc ->
  IntType ->
  SubExp ->
  InternaliseM a ->
  InternaliseM a
certifyingNonzero loc t x m = do
  zero <-
    letSubExp "zero" $
      I.BasicOp $
        CmpOp (CmpEq (IntType t)) x (intConst t 0)
  nonzero <- letSubExp "nonzero" $ I.BasicOp $ UnOp Not zero
  c <- assert "nonzero_cert" nonzero "division by zero" loc
  certifying c m

certifyingNonnegative ::
  SrcLoc ->
  IntType ->
  SubExp ->
  InternaliseM a ->
  InternaliseM a
certifyingNonnegative loc t x m = do
  nonnegative <-
    letSubExp "nonnegative" $
      I.BasicOp $
        CmpOp (CmpSle t) (intConst t 0) x
  c <- assert "nonzero_cert" nonnegative "negative exponent" loc
  certifying c m

internaliseBinOp ::
  SrcLoc ->
  String ->
  E.BinOp ->
  I.SubExp ->
  I.SubExp ->
  E.PrimType ->
  E.PrimType ->
  InternaliseM [I.SubExp]
internaliseBinOp _ desc E.Plus x y (E.Signed t) _ =
  simpleBinOp desc (I.Add t I.OverflowWrap) x y
internaliseBinOp _ desc E.Plus x y (E.Unsigned t) _ =
  simpleBinOp desc (I.Add t I.OverflowWrap) x y
internaliseBinOp _ desc E.Plus x y (E.FloatType t) _ =
  simpleBinOp desc (I.FAdd t) x y
internaliseBinOp _ desc E.Minus x y (E.Signed t) _ =
  simpleBinOp desc (I.Sub t I.OverflowWrap) x y
internaliseBinOp _ desc E.Minus x y (E.Unsigned t) _ =
  simpleBinOp desc (I.Sub t I.OverflowWrap) x y
internaliseBinOp _ desc E.Minus x y (E.FloatType t) _ =
  simpleBinOp desc (I.FSub t) x y
internaliseBinOp _ desc E.Times x y (E.Signed t) _ =
  simpleBinOp desc (I.Mul t I.OverflowWrap) x y
internaliseBinOp _ desc E.Times x y (E.Unsigned t) _ =
  simpleBinOp desc (I.Mul t I.OverflowWrap) x y
internaliseBinOp _ desc E.Times x y (E.FloatType t) _ =
  simpleBinOp desc (I.FMul t) x y
internaliseBinOp loc desc E.Divide x y (E.Signed t) _ =
  certifyingNonzero loc t y $
    simpleBinOp desc (I.SDiv t I.Unsafe) x y
internaliseBinOp loc desc E.Divide x y (E.Unsigned t) _ =
  certifyingNonzero loc t y $
    simpleBinOp desc (I.UDiv t I.Unsafe) x y
internaliseBinOp _ desc E.Divide x y (E.FloatType t) _ =
  simpleBinOp desc (I.FDiv t) x y
internaliseBinOp _ desc E.Pow x y (E.FloatType t) _ =
  simpleBinOp desc (I.FPow t) x y
internaliseBinOp loc desc E.Pow x y (E.Signed t) _ =
  certifyingNonnegative loc t y $
    simpleBinOp desc (I.Pow t) x y
internaliseBinOp _ desc E.Pow x y (E.Unsigned t) _ =
  simpleBinOp desc (I.Pow t) x y
internaliseBinOp loc desc E.Mod x y (E.Signed t) _ =
  certifyingNonzero loc t y $
    simpleBinOp desc (I.SMod t I.Unsafe) x y
internaliseBinOp loc desc E.Mod x y (E.Unsigned t) _ =
  certifyingNonzero loc t y $
    simpleBinOp desc (I.UMod t I.Unsafe) x y
internaliseBinOp _ desc E.Mod x y (E.FloatType t) _ =
  simpleBinOp desc (I.FMod t) x y
internaliseBinOp loc desc E.Quot x y (E.Signed t) _ =
  certifyingNonzero loc t y $
    simpleBinOp desc (I.SQuot t I.Unsafe) x y
internaliseBinOp loc desc E.Quot x y (E.Unsigned t) _ =
  certifyingNonzero loc t y $
    simpleBinOp desc (I.UDiv t I.Unsafe) x y
internaliseBinOp loc desc E.Rem x y (E.Signed t) _ =
  certifyingNonzero loc t y $
    simpleBinOp desc (I.SRem t I.Unsafe) x y
internaliseBinOp loc desc E.Rem x y (E.Unsigned t) _ =
  certifyingNonzero loc t y $
    simpleBinOp desc (I.UMod t I.Unsafe) x y
internaliseBinOp _ desc E.ShiftR x y (E.Signed t) _ =
  simpleBinOp desc (I.AShr t) x y
internaliseBinOp _ desc E.ShiftR x y (E.Unsigned t) _ =
  simpleBinOp desc (I.LShr t) x y
internaliseBinOp _ desc E.ShiftL x y (E.Signed t) _ =
  simpleBinOp desc (I.Shl t) x y
internaliseBinOp _ desc E.ShiftL x y (E.Unsigned t) _ =
  simpleBinOp desc (I.Shl t) x y
internaliseBinOp _ desc E.Band x y (E.Signed t) _ =
  simpleBinOp desc (I.And t) x y
internaliseBinOp _ desc E.Band x y (E.Unsigned t) _ =
  simpleBinOp desc (I.And t) x y
internaliseBinOp _ desc E.Xor x y (E.Signed t) _ =
  simpleBinOp desc (I.Xor t) x y
internaliseBinOp _ desc E.Xor x y (E.Unsigned t) _ =
  simpleBinOp desc (I.Xor t) x y
internaliseBinOp _ desc E.Bor x y (E.Signed t) _ =
  simpleBinOp desc (I.Or t) x y
internaliseBinOp _ desc E.Bor x y (E.Unsigned t) _ =
  simpleBinOp desc (I.Or t) x y
internaliseBinOp _ desc E.Equal x y t _ =
  simpleCmpOp desc (I.CmpEq $ internalisePrimType t) x y
internaliseBinOp _ desc E.NotEqual x y t _ = do
  eq <- letSubExp (desc ++ "true") $ I.BasicOp $ I.CmpOp (I.CmpEq $ internalisePrimType t) x y
  fmap pure $ letSubExp desc $ I.BasicOp $ I.UnOp I.Not eq
internaliseBinOp _ desc E.Less x y (E.Signed t) _ =
  simpleCmpOp desc (I.CmpSlt t) x y
internaliseBinOp _ desc E.Less x y (E.Unsigned t) _ =
  simpleCmpOp desc (I.CmpUlt t) x y
internaliseBinOp _ desc E.Leq x y (E.Signed t) _ =
  simpleCmpOp desc (I.CmpSle t) x y
internaliseBinOp _ desc E.Leq x y (E.Unsigned t) _ =
  simpleCmpOp desc (I.CmpUle t) x y
internaliseBinOp _ desc E.Greater x y (E.Signed t) _ =
  simpleCmpOp desc (I.CmpSlt t) y x -- Note the swapped x and y
internaliseBinOp _ desc E.Greater x y (E.Unsigned t) _ =
  simpleCmpOp desc (I.CmpUlt t) y x -- Note the swapped x and y
internaliseBinOp _ desc E.Geq x y (E.Signed t) _ =
  simpleCmpOp desc (I.CmpSle t) y x -- Note the swapped x and y
internaliseBinOp _ desc E.Geq x y (E.Unsigned t) _ =
  simpleCmpOp desc (I.CmpUle t) y x -- Note the swapped x and y
internaliseBinOp _ desc E.Less x y (E.FloatType t) _ =
  simpleCmpOp desc (I.FCmpLt t) x y
internaliseBinOp _ desc E.Leq x y (E.FloatType t) _ =
  simpleCmpOp desc (I.FCmpLe t) x y
internaliseBinOp _ desc E.Greater x y (E.FloatType t) _ =
  simpleCmpOp desc (I.FCmpLt t) y x -- Note the swapped x and y
internaliseBinOp _ desc E.Geq x y (E.FloatType t) _ =
  simpleCmpOp desc (I.FCmpLe t) y x -- Note the swapped x and y

-- Relational operators for booleans.
internaliseBinOp _ desc E.Less x y E.Bool _ =
  simpleCmpOp desc I.CmpLlt x y
internaliseBinOp _ desc E.Leq x y E.Bool _ =
  simpleCmpOp desc I.CmpLle x y
internaliseBinOp _ desc E.Greater x y E.Bool _ =
  simpleCmpOp desc I.CmpLlt y x -- Note the swapped x and y
internaliseBinOp _ desc E.Geq x y E.Bool _ =
  simpleCmpOp desc I.CmpLle y x -- Note the swapped x and y
internaliseBinOp _ _ op _ _ t1 t2 =
  error $
    "Invalid binary operator " ++ pretty op
      ++ " with operand types "
      ++ pretty t1
      ++ ", "
      ++ pretty t2

simpleBinOp ::
  String ->
  I.BinOp ->
  I.SubExp ->
  I.SubExp ->
  InternaliseM [I.SubExp]
simpleBinOp desc bop x y =
  letTupExp' desc $ I.BasicOp $ I.BinOp bop x y

simpleCmpOp ::
  String ->
  I.CmpOp ->
  I.SubExp ->
  I.SubExp ->
  InternaliseM [I.SubExp]
simpleCmpOp desc op x y =
  letTupExp' desc $ I.BasicOp $ I.CmpOp op x y

findFuncall ::
  E.Exp ->
  InternaliseM
    ( E.QualName VName,
      [(E.Exp, Maybe VName)],
      E.StructType,
      [VName]
    )
findFuncall (E.Var fname (Info t) _) =
  return (fname, [], E.toStruct t, [])
findFuncall (E.Apply f arg (Info (_, argext)) (Info ret, Info retext) _) = do
  (fname, args, _, _) <- findFuncall f
  return (fname, args ++ [(arg, argext)], E.toStruct ret, retext)
findFuncall e =
  error $ "Invalid function expression in application: " ++ pretty e

internaliseLambda :: InternaliseLambda
internaliseLambda (E.Parens e _) rowtypes =
  internaliseLambda e rowtypes
internaliseLambda (E.Lambda params body _ (Info (_, rettype)) _) rowtypes =
  bindingLambdaParams params rowtypes $ \params' -> do
    body' <- internaliseBody body
    rettype' <- internaliseLambdaReturnType rettype =<< bodyExtType body'
    return (params', body', rettype')
internaliseLambda e _ = error $ "internaliseLambda: unexpected expression:\n" ++ pretty e

-- | Some operators and functions are overloaded or otherwise special
-- - we detect and treat them here.
isOverloadedFunction ::
  E.QualName VName ->
  [E.Exp] ->
  SrcLoc ->
  Maybe (String -> InternaliseM [SubExp])
isOverloadedFunction qname args loc = do
  guard $ baseTag (qualLeaf qname) <= maxIntrinsicTag
  let handlers =
        [ handleSign,
          handleIntrinsicOps,
          handleOps,
          handleSOACs,
<<<<<<< HEAD
          handleAccs,
=======
>>>>>>> 41e0aef4
          handleRest
        ]
  msum [h args $ baseString $ qualLeaf qname | h <- handlers]
  where
    handleSign [x] "sign_i8" = Just $ toSigned I.Int8 x
    handleSign [x] "sign_i16" = Just $ toSigned I.Int16 x
    handleSign [x] "sign_i32" = Just $ toSigned I.Int32 x
    handleSign [x] "sign_i64" = Just $ toSigned I.Int64 x
    handleSign [x] "unsign_i8" = Just $ toUnsigned I.Int8 x
    handleSign [x] "unsign_i16" = Just $ toUnsigned I.Int16 x
    handleSign [x] "unsign_i32" = Just $ toUnsigned I.Int32 x
    handleSign [x] "unsign_i64" = Just $ toUnsigned I.Int64 x
    handleSign _ _ = Nothing

    handleIntrinsicOps [x] s
      | Just unop <- find ((== s) . pretty) allUnOps = Just $ \desc -> do
        x' <- internaliseExp1 "x" x
        fmap pure $ letSubExp desc $ I.BasicOp $ I.UnOp unop x'
    handleIntrinsicOps [TupLit [x, y] _] s
      | Just bop <- find ((== s) . pretty) allBinOps = Just $ \desc -> do
        x' <- internaliseExp1 "x" x
        y' <- internaliseExp1 "y" y
        fmap pure $ letSubExp desc $ I.BasicOp $ I.BinOp bop x' y'
      | Just cmp <- find ((== s) . pretty) allCmpOps = Just $ \desc -> do
        x' <- internaliseExp1 "x" x
        y' <- internaliseExp1 "y" y
        fmap pure $ letSubExp desc $ I.BasicOp $ I.CmpOp cmp x' y'
    handleIntrinsicOps [x] s
      | Just conv <- find ((== s) . pretty) allConvOps = Just $ \desc -> do
        x' <- internaliseExp1 "x" x
        fmap pure $ letSubExp desc $ I.BasicOp $ I.ConvOp conv x'
    handleIntrinsicOps _ _ = Nothing

    -- Short-circuiting operators are magical.
    handleOps [x, y] "&&" = Just $ \desc ->
      internaliseExp desc $
        E.If x y (E.Literal (E.BoolValue False) mempty) (Info $ E.Scalar $ E.Prim E.Bool, Info []) mempty
    handleOps [x, y] "||" = Just $ \desc ->
      internaliseExp desc $
        E.If x (E.Literal (E.BoolValue True) mempty) y (Info $ E.Scalar $ E.Prim E.Bool, Info []) mempty
    -- Handle equality and inequality specially, to treat the case of
    -- arrays.
    handleOps [xe, ye] op
      | Just cmp_f <- isEqlOp op = Just $ \desc -> do
        xe' <- internaliseExp "x" xe
        ye' <- internaliseExp "y" ye
        rs <- zipWithM (doComparison desc) xe' ye'
        cmp_f desc =<< letSubExp "eq" =<< eAll rs
      where
        isEqlOp "!=" = Just $ \desc eq ->
          letTupExp' desc $ I.BasicOp $ I.UnOp I.Not eq
        isEqlOp "==" = Just $ \_ eq ->
          return [eq]
        isEqlOp _ = Nothing

        doComparison desc x y = do
          x_t <- I.subExpType x
          y_t <- I.subExpType y
          case x_t of
            I.Prim t -> letSubExp desc $ I.BasicOp $ I.CmpOp (I.CmpEq t) x y
            _ -> do
              let x_dims = I.arrayDims x_t
                  y_dims = I.arrayDims y_t
              dims_match <- forM (zip x_dims y_dims) $ \(x_dim, y_dim) ->
                letSubExp "dim_eq" $ I.BasicOp $ I.CmpOp (I.CmpEq int32) x_dim y_dim
              shapes_match <- letSubExp "shapes_match" =<< eAll dims_match
              compare_elems_body <- runBodyBinder $ do
                -- Flatten both x and y.
                x_num_elems <-
                  letSubExp "x_num_elems"
                    =<< foldBinOp (I.Mul Int32 I.OverflowUndef) (constant (1 :: Int32)) x_dims
                x' <- letExp "x" $ I.BasicOp $ I.SubExp x
                y' <- letExp "x" $ I.BasicOp $ I.SubExp y
                x_flat <- letExp "x_flat" $ I.BasicOp $ I.Reshape [I.DimNew x_num_elems] x'
                y_flat <- letExp "y_flat" $ I.BasicOp $ I.Reshape [I.DimNew x_num_elems] y'

                -- Compare the elements.
<<<<<<< HEAD
                cmp_lam <- cmpOpLambda $ I.CmpEq (elemPrimType (elemType x_t))
=======
                cmp_lam <- cmpOpLambda $ I.CmpEq (elemType x_t)
>>>>>>> 41e0aef4
                cmps <-
                  letExp "cmps" $
                    I.Op $
                      I.Screma x_num_elems (I.mapSOAC cmp_lam) [x_flat, y_flat]

                -- Check that all were equal.
                and_lam <- binOpLambda I.LogAnd I.Bool
                reduce <- I.reduceSOAC [Reduce Commutative and_lam [constant True]]
                all_equal <- letSubExp "all_equal" $ I.Op $ I.Screma x_num_elems reduce [cmps]
                return $ resultBody [all_equal]

              letSubExp "arrays_equal" $
                I.If shapes_match compare_elems_body (resultBody [constant False]) $
                  ifCommon [I.Prim I.Bool]
    handleOps [x, y] name
      | Just bop <- find ((name ==) . pretty) [minBound .. maxBound :: E.BinOp] =
        Just $ \desc -> do
          x' <- internaliseExp1 "x" x
          y' <- internaliseExp1 "y" y
          case (E.typeOf x, E.typeOf y) of
            (E.Scalar (E.Prim t1), E.Scalar (E.Prim t2)) ->
              internaliseBinOp loc desc bop x' y' t1 t2
            _ -> error "Futhark.Internalise.internaliseExp: non-primitive type in BinOp."
    handleOps _ _ = Nothing

    handleSOACs [TupLit [lam, arr] _] "map" = Just $ \desc -> do
      arr' <- internaliseExpToVars "map_arr" arr
      lam' <- internaliseMapLambda internaliseLambda lam $ map I.Var arr'
      w <- arraysSize 0 <$> mapM lookupType arr'
      letTupExp' desc $
        I.Op $
          I.Screma w (I.mapSOAC lam') arr'
    handleSOACs [TupLit [k, lam, arr] _] "partition" = do
      k' <- fromIntegral <$> fromInt32 k
      Just $ \_desc -> do
        arrs <- internaliseExpToVars "partition_input" arr
        lam' <- internalisePartitionLambda internaliseLambda k' lam $ map I.Var arrs
        uncurry (++) <$> partitionWithSOACS k' lam' arrs
      where
<<<<<<< HEAD
        isInt32 (Literal (SignedValue (Int32Value k')) _) = Just k'
        isInt32 (IntLit k' (Info (E.Scalar (E.Prim (Signed Int32)))) _) = Just $ fromInteger k'
        isInt32 _ = Nothing
=======
        fromInt32 (Literal (SignedValue (Int32Value k')) _) = Just k'
        fromInt32 (IntLit k' (Info (E.Scalar (E.Prim (Signed Int32)))) _) = Just $ fromInteger k'
        fromInt32 _ = Nothing
>>>>>>> 41e0aef4
    handleSOACs [TupLit [lam, ne, arr] _] "reduce" = Just $ \desc ->
      internaliseScanOrReduce desc "reduce" reduce (lam, ne, arr, loc)
      where
        reduce w red_lam nes arrs =
          I.Screma w
            <$> I.reduceSOAC [Reduce Noncommutative red_lam nes] <*> pure arrs
    handleSOACs [TupLit [lam, ne, arr] _] "reduce_comm" = Just $ \desc ->
      internaliseScanOrReduce desc "reduce" reduce (lam, ne, arr, loc)
      where
        reduce w red_lam nes arrs =
          I.Screma w
            <$> I.reduceSOAC [Reduce Commutative red_lam nes] <*> pure arrs
    handleSOACs [TupLit [lam, ne, arr] _] "scan" = Just $ \desc ->
      internaliseScanOrReduce desc "scan" reduce (lam, ne, arr, loc)
      where
        reduce w scan_lam nes arrs =
          I.Screma w <$> I.scanSOAC [Scan scan_lam nes] <*> pure arrs
    handleSOACs [TupLit [op, f, arr] _] "reduce_stream" = Just $ \desc ->
      internaliseStreamRed desc InOrder Noncommutative op f arr
    handleSOACs [TupLit [op, f, arr] _] "reduce_stream_per" = Just $ \desc ->
      internaliseStreamRed desc Disorder Commutative op f arr
    handleSOACs [TupLit [f, arr] _] "map_stream" = Just $ \desc ->
      internaliseStreamMap desc InOrder f arr
    handleSOACs [TupLit [f, arr] _] "map_stream_per" = Just $ \desc ->
      internaliseStreamMap desc Disorder f arr
    handleSOACs [TupLit [rf, dest, op, ne, buckets, img] _] "hist" = Just $ \desc ->
      internaliseHist desc rf dest op ne buckets img loc
    handleSOACs _ _ = Nothing

<<<<<<< HEAD
    handleAccs [TupLit [dest, f, bs] _] "scatter_stream" = Just $ \desc ->
      internaliseStreamAcc desc dest Nothing f bs
    handleAccs [TupLit [dest, op, ne, f, bs] _] "hist_stream" = Just $ \desc ->
      internaliseStreamAcc desc dest (Just (op, ne)) f bs
    handleAccs [TupLit [acc, i, v] _] "acc_write" = Just $ \desc -> do
      acc' <- head <$> internaliseExpToVars "acc" acc
      i' <- internaliseExp1 "acc_i" i
      vs <- internaliseExp "acc_v" v
      fmap pure $ letSubExp desc $ BasicOp $ UpdateAcc acc' [i'] vs
    handleAccs _ _ = Nothing

=======
>>>>>>> 41e0aef4
    handleRest [x] "!" = Just $ complementF x
    handleRest [x] "opaque" = Just $ \desc ->
      mapM (letSubExp desc . BasicOp . Opaque) =<< internaliseExp "opaque_arg" x
    handleRest [E.TupLit [a, si, v] _] "scatter" = Just $ scatterF a si v
    handleRest [E.TupLit [n, m, arr] _] "unflatten" = Just $ \desc -> do
      arrs <- internaliseExpToVars "unflatten_arr" arr
      n' <- internaliseExp1 "n" n
      m' <- internaliseExp1 "m" m
      -- The unflattened dimension needs to have the same number of elements
      -- as the original dimension.
      old_dim <- I.arraysSize 0 <$> mapM lookupType arrs
      dim_ok <-
        letSubExp "dim_ok"
          =<< eCmpOp
            (I.CmpEq I.int32)
            (eBinOp (I.Mul Int32 I.OverflowUndef) (eSubExp n') (eSubExp m'))
            (eSubExp old_dim)
      dim_ok_cert <-
        assert
          "dim_ok_cert"
          dim_ok
          "new shape has different number of elements than old shape"
          loc
      certifying dim_ok_cert $
        forM arrs $ \arr' -> do
          arr_t <- lookupType arr'
          letSubExp desc $
            I.BasicOp $
              I.Reshape (reshapeOuter [DimNew n', DimNew m'] 1 $ I.arrayShape arr_t) arr'
    handleRest [arr] "flatten" = Just $ \desc -> do
      arrs <- internaliseExpToVars "flatten_arr" arr
      forM arrs $ \arr' -> do
        arr_t <- lookupType arr'
        let n = arraySize 0 arr_t
            m = arraySize 1 arr_t
        k <- letSubExp "flat_dim" $ I.BasicOp $ I.BinOp (Mul Int32 I.OverflowUndef) n m
        letSubExp desc $
          I.BasicOp $
            I.Reshape (reshapeOuter [DimNew k] 2 $ I.arrayShape arr_t) arr'
    handleRest [TupLit [x, y] _] "concat" = Just $ \desc -> do
      xs <- internaliseExpToVars "concat_x" x
      ys <- internaliseExpToVars "concat_y" y
      outer_size <- arraysSize 0 <$> mapM lookupType xs
      let sumdims xsize ysize =
            letSubExp "conc_tmp" $
              I.BasicOp $
                I.BinOp (I.Add I.Int32 I.OverflowUndef) xsize ysize
      ressize <-
        foldM sumdims outer_size
          =<< mapM (fmap (arraysSize 0) . mapM lookupType) [ys]

      let conc xarr yarr =
            I.BasicOp $ I.Concat 0 xarr [yarr] ressize
      letSubExps desc $ zipWith conc xs ys
    handleRest [TupLit [offset, e] _] "rotate" = Just $ \desc -> do
      offset' <- internaliseExp1 "rotation_offset" offset
      internaliseOperation desc e $ \v -> do
        r <- I.arrayRank <$> lookupType v
        let zero = intConst Int32 0
            offsets = offset' : replicate (r -1) zero
        return $ I.Rotate offsets v
    handleRest [e] "transpose" = Just $ \desc ->
      internaliseOperation desc e $ \v -> do
        r <- I.arrayRank <$> lookupType v
        return $ I.Rearrange ([1, 0] ++ [2 .. r -1]) v
    handleRest [TupLit [x, y] _] "zip" = Just $ \desc ->
      (++) <$> internaliseExp (desc ++ "_zip_x") x
        <*> internaliseExp (desc ++ "_zip_y") y
    handleRest [x] "unzip" = Just $ flip internaliseExp x
    handleRest [x] "trace" = Just $ flip internaliseExp x
    handleRest [x] "break" = Just $ flip internaliseExp x
    handleRest _ _ = Nothing

    toSigned int_to e desc = do
      e' <- internaliseExp1 "trunc_arg" e
      case E.typeOf e of
        E.Scalar (E.Prim E.Bool) ->
          letTupExp' desc $
            I.If
              e'
              (resultBody [intConst int_to 1])
              (resultBody [intConst int_to 0])
              $ ifCommon [I.Prim $ I.IntType int_to]
        E.Scalar (E.Prim (E.Signed int_from)) ->
          letTupExp' desc $ I.BasicOp $ I.ConvOp (I.SExt int_from int_to) e'
        E.Scalar (E.Prim (E.Unsigned int_from)) ->
          letTupExp' desc $ I.BasicOp $ I.ConvOp (I.ZExt int_from int_to) e'
        E.Scalar (E.Prim (E.FloatType float_from)) ->
          letTupExp' desc $ I.BasicOp $ I.ConvOp (I.FPToSI float_from int_to) e'
        _ -> error "Futhark.Internalise: non-numeric type in ToSigned"

    toUnsigned int_to e desc = do
      e' <- internaliseExp1 "trunc_arg" e
      case E.typeOf e of
        E.Scalar (E.Prim E.Bool) ->
          letTupExp' desc $
            I.If
              e'
              (resultBody [intConst int_to 1])
              (resultBody [intConst int_to 0])
              $ ifCommon [I.Prim $ I.IntType int_to]
        E.Scalar (E.Prim (E.Signed int_from)) ->
          letTupExp' desc $ I.BasicOp $ I.ConvOp (I.ZExt int_from int_to) e'
        E.Scalar (E.Prim (E.Unsigned int_from)) ->
          letTupExp' desc $ I.BasicOp $ I.ConvOp (I.ZExt int_from int_to) e'
        E.Scalar (E.Prim (E.FloatType float_from)) ->
          letTupExp' desc $ I.BasicOp $ I.ConvOp (I.FPToUI float_from int_to) e'
        _ -> error "Futhark.Internalise.internaliseExp: non-numeric type in ToUnsigned"

    complementF e desc = do
      e' <- internaliseExp1 "complement_arg" e
      et <- subExpType e'
      case et of
        I.Prim (I.IntType t) ->
          letTupExp' desc $ I.BasicOp $ I.UnOp (I.Complement t) e'
        I.Prim I.Bool ->
          letTupExp' desc $ I.BasicOp $ I.UnOp I.Not e'
        _ ->
          error "Futhark.Internalise.internaliseExp: non-int/bool type in Complement"

    scatterF a si v desc = do
      si' <- letExp "write_si" . BasicOp . SubExp =<< internaliseExp1 "write_arg_i" si
      svs <- internaliseExpToVars "write_arg_v" v
      sas <- internaliseExpToVars "write_arg_a" a

      si_shape <- I.arrayShape <$> lookupType si'
      let si_w = shapeSize 0 si_shape
      sv_ts <- mapM lookupType svs

      svs' <- forM (zip svs sv_ts) $ \(sv, sv_t) -> do
        let sv_shape = I.arrayShape sv_t
            sv_w = arraySize 0 sv_t

        -- Generate an assertion and reshapes to ensure that sv and si' are the same
        -- size.
        cmp <-
          letSubExp "write_cmp" $
            I.BasicOp $
              I.CmpOp (I.CmpEq I.int32) si_w sv_w
        c <-
          assert
            "write_cert"
            cmp
            "length of index and value array does not match"
            loc
        certifying c $
          letExp (baseString sv ++ "_write_sv") $
            I.BasicOp $ I.Reshape (reshapeOuter [DimCoercion si_w] 1 sv_shape) sv

      indexType <- rowType <$> lookupType si'
      indexName <- newVName "write_index"
      valueNames <- replicateM (length sv_ts) $ newVName "write_value"

      sa_ts <- mapM lookupType sas
      let bodyTypes = replicate (length sv_ts) indexType ++ map rowType sa_ts
          paramTypes = indexType : map rowType sv_ts
          bodyNames = indexName : valueNames
          bodyParams = zipWith I.Param bodyNames paramTypes

      -- This body is pretty boring right now, as every input is exactly the output.
      -- But it can get funky later on if fused with something else.
      body <- localScope (scopeOfLParams bodyParams) $
        insertStmsM $ do
          let outs = replicate (length valueNames) indexName ++ valueNames
          results <- forM outs $ \name ->
            letSubExp "write_res" $ I.BasicOp $ I.SubExp $ I.Var name
          ensureResultShape
            "scatter value has wrong size"
            loc
            bodyTypes
            $ resultBody results

      let lam =
            I.Lambda
              { I.lambdaParams = bodyParams,
                I.lambdaReturnType = bodyTypes,
                I.lambdaBody = body
              }
          sivs = si' : svs'

      let sa_ws = map (arraySize 0) sa_ts
      letTupExp' desc $ I.Op $ I.Scatter si_w lam sivs $ zip3 sa_ws (repeat 1) sas

funcall ::
  String ->
  QualName VName ->
  [SubExp] ->
  SrcLoc ->
  InternaliseM ([SubExp], [I.ExtType])
funcall desc (QualName _ fname) args loc = do
  (fname', closure, shapes, value_paramts, fun_params, rettype_fun) <-
    lookupFunction fname
  argts <- mapM subExpType args

  shapeargs <- argShapes shapes fun_params argts
  let diets =
        replicate (length closure + length shapeargs) I.ObservePrim
          ++ map I.diet value_paramts
  args' <-
    ensureArgShapes
      "function arguments of wrong shape"
      loc
      (map I.paramName fun_params)
      (map I.paramType fun_params)
      (map I.Var closure ++ shapeargs ++ args)
  argts' <- mapM subExpType args'
  case rettype_fun $ zip args' argts' of
    Nothing ->
      error $
        "Cannot apply " ++ pretty fname ++ " to arguments\n "
          ++ pretty args'
          ++ "\nof types\n "
          ++ pretty argts'
          ++ "\nFunction has parameters\n "
          ++ pretty fun_params
    Just ts -> do
      safety <- askSafety
      attrs <- asks envAttrs
      ses <-
        attributing attrs $
          letTupExp' desc $
            I.Apply fname' (zip args' diets) ts (safety, loc, mempty)
      return (ses, map I.fromDecl ts)

-- Bind existential names defined by an expression, based on the
-- concrete values that expression evaluated to.  This most
-- importantly should be done after function calls, but also
-- everything else that can produce existentials in the source
-- language.
bindExtSizes :: E.StructType -> [VName] -> [SubExp] -> InternaliseM ()
bindExtSizes ret retext ses = do
  ts <- internaliseType ret
  ses_ts <- mapM subExpType ses

  let combine t1 t2 =
        mconcat $ zipWith combine' (arrayExtDims t1) (arrayDims t2)
      combine' (I.Free (I.Var v)) se
        | v `elem` retext = M.singleton v se
      combine' _ _ = mempty

  forM_ (M.toList $ mconcat $ zipWith combine ts ses_ts) $ \(v, se) ->
    letBindNames [v] $ BasicOp $ SubExp se

askSafety :: InternaliseM Safety
askSafety = do
  check <- asks envDoBoundsChecks
  return $ if check then I.Safe else I.Unsafe

-- Implement partitioning using maps, scans and writes.
partitionWithSOACS :: Int -> I.Lambda -> [I.VName] -> InternaliseM ([I.SubExp], [I.SubExp])
partitionWithSOACS k lam arrs = do
  arr_ts <- mapM lookupType arrs
  let w = arraysSize 0 arr_ts
  classes_and_increments <- letTupExp "increments" $ I.Op $ I.Screma w (mapSOAC lam) arrs
  (classes, increments) <- case classes_and_increments of
    classes : increments -> return (classes, take k increments)
    _ -> error "partitionWithSOACS"

  add_lam_x_params <-
    replicateM k $ I.Param <$> newVName "x" <*> pure (I.Prim int32)
  add_lam_y_params <-
    replicateM k $ I.Param <$> newVName "y" <*> pure (I.Prim int32)
  add_lam_body <- runBodyBinder $
    localScope (scopeOfLParams $ add_lam_x_params ++ add_lam_y_params) $
      fmap resultBody $
        forM (zip add_lam_x_params add_lam_y_params) $ \(x, y) ->
          letSubExp "z" $
            I.BasicOp $
              I.BinOp
                (I.Add Int32 I.OverflowUndef)
                (I.Var $ I.paramName x)
                (I.Var $ I.paramName y)
  let add_lam =
        I.Lambda
          { I.lambdaBody = add_lam_body,
            I.lambdaParams = add_lam_x_params ++ add_lam_y_params,
            I.lambdaReturnType = replicate k $ I.Prim int32
          }
      nes = replicate (length increments) $ constant (0 :: Int32)

  scan <- I.scanSOAC [I.Scan add_lam nes]
  all_offsets <- letTupExp "offsets" $ I.Op $ I.Screma w scan increments

  -- We have the offsets for each of the partitions, but we also need
  -- the total sizes, which are the last elements in the offests.  We
  -- just have to be careful in case the array is empty.
  last_index <- letSubExp "last_index" $ I.BasicOp $ I.BinOp (I.Sub Int32 OverflowUndef) w $ constant (1 :: Int32)
  nonempty_body <- runBodyBinder $
    fmap resultBody $
      forM all_offsets $ \offset_array ->
        letSubExp "last_offset" $ I.BasicOp $ I.Index offset_array [I.DimFix last_index]
  let empty_body = resultBody $ replicate k $ constant (0 :: Int32)
  is_empty <- letSubExp "is_empty" $ I.BasicOp $ I.CmpOp (CmpEq int32) w $ constant (0 :: Int32)
  sizes <-
    letTupExp "partition_size" $
      I.If is_empty empty_body nonempty_body $
        ifCommon $ replicate k $ I.Prim int32

  -- The total size of all partitions must necessarily be equal to the
  -- size of the input array.

  -- Create scratch arrays for the result.
  blanks <- forM arr_ts $ \arr_t ->
    letExp "partition_dest" $
      I.BasicOp $
        Scratch (elemType arr_t) (w : drop 1 (I.arrayDims arr_t))

  -- Now write into the result.
  write_lam <- do
    c_param <- I.Param <$> newVName "c" <*> pure (I.Prim int32)
    offset_params <- replicateM k $ I.Param <$> newVName "offset" <*> pure (I.Prim int32)
    value_params <- forM arr_ts $ \arr_t ->
      I.Param <$> newVName "v" <*> pure (I.rowType arr_t)
    (offset, offset_stms) <-
      collectStms $
        mkOffsetLambdaBody
          (map I.Var sizes)
          (I.Var $ I.paramName c_param)
          0
          offset_params
    return
      I.Lambda
        { I.lambdaParams = c_param : offset_params ++ value_params,
          I.lambdaReturnType =
            replicate (length arr_ts) (I.Prim int32)
              ++ map I.rowType arr_ts,
          I.lambdaBody =
            mkBody offset_stms $
              replicate (length arr_ts) offset
                ++ map (I.Var . I.paramName) value_params
        }
  results <-
    letTupExp "partition_res" $
      I.Op $
        I.Scatter
          w
          write_lam
          (classes : all_offsets ++ arrs)
          $ zip3 (repeat w) (repeat 1) blanks
  sizes' <-
    letSubExp "partition_sizes" $
      I.BasicOp $
        I.ArrayLit (map I.Var sizes) $ I.Prim int32
  return (map I.Var results, [sizes'])
  where
    mkOffsetLambdaBody ::
      [SubExp] ->
      SubExp ->
      Int ->
      [I.LParam] ->
      InternaliseM SubExp
    mkOffsetLambdaBody _ _ _ [] =
      return $ constant (-1 :: Int32)
    mkOffsetLambdaBody sizes c i (p : ps) = do
      is_this_one <- letSubExp "is_this_one" $ I.BasicOp $ I.CmpOp (CmpEq int32) c (constant i)
      next_one <- mkOffsetLambdaBody sizes c (i + 1) ps
      this_one <-
        letSubExp "this_offset"
          =<< foldBinOp
            (Add Int32 OverflowUndef)
            (constant (-1 :: Int32))
            (I.Var (I.paramName p) : take i sizes)
      letSubExp "total_res" $
        I.If
          is_this_one
          (resultBody [this_one])
          (resultBody [next_one])
          $ ifCommon [I.Prim int32]

typeExpForError :: E.TypeExp VName -> InternaliseM [ErrorMsgPart SubExp]
typeExpForError (E.TEVar qn _) =
  return [ErrorString $ pretty qn]
typeExpForError (E.TEUnique te _) =
  ("*" :) <$> typeExpForError te
typeExpForError (E.TEArray te d _) = do
  d' <- dimExpForError d
  te' <- typeExpForError te
  return $ ["[", d', "]"] ++ te'
typeExpForError (E.TETuple tes _) = do
  tes' <- mapM typeExpForError tes
  return $ ["("] ++ intercalate [", "] tes' ++ [")"]
typeExpForError (E.TERecord fields _) = do
  fields' <- mapM onField fields
  return $ ["{"] ++ intercalate [", "] fields' ++ ["}"]
  where
    onField (k, te) =
      (ErrorString (pretty k ++ ": ") :) <$> typeExpForError te
typeExpForError (E.TEArrow _ t1 t2 _) = do
  t1' <- typeExpForError t1
  t2' <- typeExpForError t2
  return $ t1' ++ [" -> "] ++ t2'
typeExpForError (E.TEApply t arg _) = do
  t' <- typeExpForError t
  arg' <- case arg of
    TypeArgExpType argt -> typeExpForError argt
    TypeArgExpDim d _ -> pure <$> dimExpForError d
  return $ t' ++ [" "] ++ arg'
typeExpForError (E.TESum cs _) = do
  cs' <- mapM (onClause . snd) cs
  return $ intercalate [" | "] cs'
  where
    onClause c = do
      c' <- mapM typeExpForError c
      return $ intercalate [" "] c'

dimExpForError :: E.DimExp VName -> InternaliseM (ErrorMsgPart SubExp)
dimExpForError (DimExpNamed d _) = do
  substs <- lookupSubst $ E.qualLeaf d
  d' <- case substs of
    Just [v] -> return v
    _ -> return $ I.Var $ E.qualLeaf d
  return $ ErrorInt32 d'
dimExpForError (DimExpConst d _) =
  return $ ErrorString $ pretty d
dimExpForError DimExpAny = return ""

-- A smart constructor that compacts neighbouring literals for easier
-- reading in the IR.
errorMsg :: [ErrorMsgPart a] -> ErrorMsg a
errorMsg = ErrorMsg . compact
  where
    compact [] = []
    compact (ErrorString x : ErrorString y : parts) =
      compact (ErrorString (x ++ y) : parts)
    compact (x : y) = x : compact y<|MERGE_RESOLUTION|>--- conflicted
+++ resolved
@@ -12,7 +12,6 @@
 module Futhark.Internalise (internaliseProg) where
 
 import Control.Monad.Reader
-import Control.Monad.State
 import Data.Bitraversable
 import Data.List (find, intercalate, intersperse, nub, transpose)
 import qualified Data.List.NonEmpty as NE
@@ -27,11 +26,6 @@
 import Futhark.Internalise.Monad as I
 import Futhark.Internalise.Monomorphise as Monomorphise
 import Futhark.Internalise.TypesValues
-<<<<<<< HEAD
-import Futhark.MonadFreshNames
-import Futhark.Tools
-=======
->>>>>>> 41e0aef4
 import Futhark.Transform.Rename as I
 import Futhark.Util (splitAt3)
 import Language.Futhark as E hiding (TypeArg)
@@ -93,13 +87,9 @@
 
       ((rettype', body_res), body_stms) <- collectStms $ do
         body_res <- internaliseExp "res" body
-<<<<<<< HEAD
         rettype_bad <-
           internaliseReturnType rettype
             =<< mapM subExpType body_res
-=======
-        rettype_bad <- internaliseReturnType rettype
->>>>>>> 41e0aef4
         let rettype' = zeroExts rettype_bad
         return (rettype', body_res)
       body' <-
@@ -371,13 +361,9 @@
       letSubExp desc $ I.BasicOp $ I.Reshape new_shape' flat_arr
   | otherwise = do
     es' <- mapM (internaliseExp "arr_elem") es
-<<<<<<< HEAD
     arr_t_ext <-
       internaliseReturnType (E.toStruct arr_t)
         =<< mapM subExpType (concat es')
-=======
-    arr_t_ext <- internaliseReturnType (E.toStruct arr_t)
->>>>>>> 41e0aef4
 
     rowtypes <-
       case mapM (fmap rowType . hasStaticShape . I.fromDecl) arr_t_ext of
@@ -657,18 +643,12 @@
               merge_ts
             =<< bodyBind loopbody'
 
-<<<<<<< HEAD
-  loop_res <-
-    map I.Var . dropCond
-      <$> letTupExp desc (I.DoLoop ctxmerge valmerge form' loopbody'')
-=======
   attrs <- asks envAttrs
   loop_res <-
     map I.Var . dropCond
       <$> attributing
         attrs
         (letTupExp desc (I.DoLoop ctxmerge valmerge form' loopbody''))
->>>>>>> 41e0aef4
   bindExtSizes (E.toStruct ret) retext loop_res
   return loop_res
   where
@@ -716,14 +696,9 @@
         \shapepat mergepat' ->
           forLoop mergepat' shapepat mergeinit $
             I.ForLoop i' it num_iterations' []
-<<<<<<< HEAD
     handleForm mergeinit (E.While cond) = do
       ts <- mapM subExpType mergeinit
       bindingLoopParams sparams' mergepat ts $ \shapepat mergepat' -> do
-=======
-    handleForm mergeinit (E.While cond) =
-      bindingLoopParams sparams' mergepat $ \shapepat mergepat' -> do
->>>>>>> 41e0aef4
         mergeinit_ts <- mapM subExpType mergeinit
         -- We need to insert 'cond' twice - once for the initial
         -- condition (do we enter the loop at all?), and once with the
@@ -1655,6 +1630,15 @@
 findFuncall e =
   error $ "Invalid function expression in application: " ++ pretty e
 
+-- The type of a body.  Watch out: this only works for the degenerate
+-- case where the body does not already return its context.
+bodyExtType :: Body -> InternaliseM [ExtType]
+bodyExtType (Body _ stms res) =
+  existentialiseExtTypes (M.keys stmsscope) . staticShapes
+    <$> extendedScope (traverse subExpType res) stmsscope
+  where
+    stmsscope = scopeOf stms
+
 internaliseLambda :: InternaliseLambda
 internaliseLambda (E.Parens e _) rowtypes =
   internaliseLambda e rowtypes
@@ -1679,10 +1663,7 @@
           handleIntrinsicOps,
           handleOps,
           handleSOACs,
-<<<<<<< HEAD
           handleAccs,
-=======
->>>>>>> 41e0aef4
           handleRest
         ]
   msum [h args $ baseString $ qualLeaf qname | h <- handlers]
@@ -1760,11 +1741,7 @@
                 y_flat <- letExp "y_flat" $ I.BasicOp $ I.Reshape [I.DimNew x_num_elems] y'
 
                 -- Compare the elements.
-<<<<<<< HEAD
                 cmp_lam <- cmpOpLambda $ I.CmpEq (elemPrimType (elemType x_t))
-=======
-                cmp_lam <- cmpOpLambda $ I.CmpEq (elemType x_t)
->>>>>>> 41e0aef4
                 cmps <-
                   letExp "cmps" $
                     I.Op $
@@ -1804,15 +1781,9 @@
         lam' <- internalisePartitionLambda internaliseLambda k' lam $ map I.Var arrs
         uncurry (++) <$> partitionWithSOACS k' lam' arrs
       where
-<<<<<<< HEAD
-        isInt32 (Literal (SignedValue (Int32Value k')) _) = Just k'
-        isInt32 (IntLit k' (Info (E.Scalar (E.Prim (Signed Int32)))) _) = Just $ fromInteger k'
-        isInt32 _ = Nothing
-=======
         fromInt32 (Literal (SignedValue (Int32Value k')) _) = Just k'
         fromInt32 (IntLit k' (Info (E.Scalar (E.Prim (Signed Int32)))) _) = Just $ fromInteger k'
         fromInt32 _ = Nothing
->>>>>>> 41e0aef4
     handleSOACs [TupLit [lam, ne, arr] _] "reduce" = Just $ \desc ->
       internaliseScanOrReduce desc "reduce" reduce (lam, ne, arr, loc)
       where
@@ -1842,7 +1813,6 @@
       internaliseHist desc rf dest op ne buckets img loc
     handleSOACs _ _ = Nothing
 
-<<<<<<< HEAD
     handleAccs [TupLit [dest, f, bs] _] "scatter_stream" = Just $ \desc ->
       internaliseStreamAcc desc dest Nothing f bs
     handleAccs [TupLit [dest, op, ne, f, bs] _] "hist_stream" = Just $ \desc ->
@@ -1854,8 +1824,6 @@
       fmap pure $ letSubExp desc $ BasicOp $ UpdateAcc acc' [i'] vs
     handleAccs _ _ = Nothing
 
-=======
->>>>>>> 41e0aef4
     handleRest [x] "!" = Just $ complementF x
     handleRest [x] "opaque" = Just $ \desc ->
       mapM (letSubExp desc . BasicOp . Opaque) =<< internaliseExp "opaque_arg" x
@@ -2160,8 +2128,7 @@
   -- Create scratch arrays for the result.
   blanks <- forM arr_ts $ \arr_t ->
     letExp "partition_dest" $
-      I.BasicOp $
-        Scratch (elemType arr_t) (w : drop 1 (I.arrayDims arr_t))
+      I.BasicOp $ Scratch (I.elemType arr_t) (w : drop 1 (I.arrayDims arr_t))
 
   -- Now write into the result.
   write_lam <- do
