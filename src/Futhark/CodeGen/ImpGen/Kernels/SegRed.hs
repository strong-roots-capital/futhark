--- conflicted
+++ resolved
@@ -109,15 +109,9 @@
   | [(_, Constant (IntValue (Int32Value 1))), _] <- unSegSpace space =
     nonsegmentedReduction pat num_groups group_size space reds body
   | otherwise = do
-<<<<<<< HEAD
-    group_size' <- toExp $ unCount group_size
-    segment_size <- toExp $ last $ segSpaceDims space
-    let use_small_segments = segment_size * 2 .<. group_size'
-=======
     let group_size' = toInt32Exp $ unCount group_size
         segment_size = toInt32Exp $ last $ segSpaceDims space
         use_small_segments = segment_size * 2 .<. group_size'
->>>>>>> 41e0aef4
     sIf
       use_small_segments
       (smallSegmentsReduction pat num_groups group_size space reds body)
@@ -165,11 +159,7 @@
 groupResultArrays (Count virt_num_groups) (Count group_size) reds =
   forM reds $ \(SegBinOp _ lam _ shape) ->
     forM (lambdaReturnType lam) $ \t -> do
-<<<<<<< HEAD
       let ElemPrim pt = elemType t
-=======
-      let pt = elemType t
->>>>>>> 41e0aef4
           full_shape = Shape [group_size, virt_num_groups] <> shape <> arrayShape t
           -- Move the groupsize dimension last to ensure coalesced
           -- memory access.
@@ -271,11 +261,7 @@
             nes
             1
             counter
-<<<<<<< HEAD
-            (ValueExp $ IntValue $ Int32Value i)
-=======
             (fromInteger i)
->>>>>>> 41e0aef4
             sync_arr
             group_res_arrs
             red_arrs
@@ -295,12 +281,7 @@
 
   -- Careful to avoid division by zero now.
   segment_size_nonzero_v <-
-<<<<<<< HEAD
-    dPrimV "segment_size_nonzero" $
-      BinOpExp (SMax Int32) 1 segment_size
-=======
     dPrimV "segment_size_nonzero" $ sMax32 1 segment_size
->>>>>>> 41e0aef4
 
   let num_groups' = fmap toInt32Exp num_groups
       group_size' = fmap toInt32Exp group_size
@@ -523,11 +504,7 @@
                     pes
                     group_id
                     flat_segment_id
-<<<<<<< HEAD
-                    (map (`Imp.var` int32) segment_gtids)
-=======
                     (map Imp.vi32 segment_gtids)
->>>>>>> 41e0aef4
                     first_group_for_segment
                     groups_per_segment
                     slug
@@ -537,11 +514,7 @@
                     nes
                     (fromIntegral num_counters)
                     counter
-<<<<<<< HEAD
-                    (ValueExp $ IntValue $ Int32Value i)
-=======
                     (fromInteger i)
->>>>>>> 41e0aef4
                     sync_arr
                     group_res_arrs
                     red_arrs
@@ -551,28 +524,13 @@
               forM_ (zip slugs segred_pes) $ \(slug, pes) ->
                 sWhen (local_tid .==. 0) $
                   forM_ (zip pes (slugAccs slug)) $ \(v, (acc, acc_is)) ->
-<<<<<<< HEAD
-                    copyDWIMFix (patElemName v) (map (`Imp.var` int32) segment_gtids) (Var acc) acc_is
-=======
                     copyDWIMFix (patElemName v) (map Imp.vi32 segment_gtids) (Var acc) acc_is
->>>>>>> 41e0aef4
 
       sIf (groups_per_segment .==. 1) one_group_per_segment multiple_groups_per_segment
 
 -- Careful to avoid division by zero here.  We have at least one group
 -- per segment.
 groupsPerSegmentAndElementsPerThread ::
-<<<<<<< HEAD
-  Imp.Exp ->
-  Imp.Exp ->
-  Count NumGroups Imp.Exp ->
-  Count GroupSize Imp.Exp ->
-  CallKernelGen (Imp.Exp, Imp.Count Imp.Elements Imp.Exp)
-groupsPerSegmentAndElementsPerThread segment_size num_segments num_groups_hint group_size = do
-  groups_per_segment <-
-    dPrimVE "groups_per_segment" $
-      unCount num_groups_hint `divUp` BinOpExp (SMax Int32) 1 num_segments
-=======
   Imp.TExp Int32 ->
   Imp.TExp Int32 ->
   Count NumGroups (Imp.TExp Int32) ->
@@ -585,7 +543,6 @@
   groups_per_segment <-
     dPrimVE "groups_per_segment" $
       unCount num_groups_hint `divUp` sMax32 1 num_segments
->>>>>>> 41e0aef4
   elements_per_thread <-
     dPrimVE "elements_per_thread" $
       segment_size `divUp` (unCount group_size * groups_per_segment)
@@ -598,11 +555,7 @@
     -- (either local or global memory).
     slugArrs :: [VName],
     -- | Places to store accumulator in stage 1 reduction.
-<<<<<<< HEAD
-    slugAccs :: [(VName, [Imp.Exp])]
-=======
     slugAccs :: [(VName, [Imp.TExp Int32])]
->>>>>>> 41e0aef4
   }
 
 slugBody :: SegBinOpSlug -> Body KernelsMem
@@ -639,17 +592,10 @@
 
 reductionStageZero ::
   KernelConstants ->
-<<<<<<< HEAD
-  [(VName, Imp.Exp)] ->
-  Imp.Count Imp.Elements Imp.Exp ->
-  Imp.Exp ->
-  Imp.Count Imp.Elements Imp.Exp ->
-=======
   [(VName, Imp.TExp Int32)] ->
   Imp.Count Imp.Elements (Imp.TExp Int32) ->
   Imp.TExp Int32 ->
   Imp.Count Imp.Elements (Imp.TExp Int32) ->
->>>>>>> 41e0aef4
   VName ->
   [SegBinOpSlug] ->
   DoSegBody ->
@@ -682,7 +628,6 @@
             comment "to reduce current chunk, first store our result in memory" $ do
               forM_ (zip (slugParams slug) (slugAccs slug)) $ \(p, (acc, acc_is)) ->
                 copyDWIMFix (paramName p) [] (Var acc) (acc_is ++ vec_is)
-<<<<<<< HEAD
 
               forM_ (zip (slugArrs slug) (slugParams slug)) $ \(arr, p) ->
                 when (primType $ paramType p) $
@@ -693,18 +638,6 @@
 
             sOp $ Imp.Barrier Imp.FenceLocal
 
-=======
-
-              forM_ (zip (slugArrs slug) (slugParams slug)) $ \(arr, p) ->
-                when (primType $ paramType p) $
-                  copyDWIMFix arr [local_tid] (Var $ paramName p) []
-
-            sOp $ Imp.ErrorSync Imp.FenceLocal -- Also implicitly barrier.
-            groupReduce (kernelGroupSize constants) slug_op_renamed (slugArrs slug)
-
-            sOp $ Imp.Barrier Imp.FenceLocal
-
->>>>>>> 41e0aef4
             sComment "first thread saves the result in accumulator" $
               sWhen (local_tid .==. 0) $
                 forM_ (zip (slugAccs slug) (lambdaParams slug_op_renamed)) $ \((acc, acc_is), p) ->
@@ -716,17 +649,10 @@
   let comm = slugsComm slugs
       (bound, check_bounds) =
         case comm of
-<<<<<<< HEAD
-          Commutative -> (Imp.var chunk_size int32, id)
-          Noncommutative ->
-            ( Imp.unCount elems_per_thread,
-              sWhen (Imp.var gtid int32 .<. Imp.unCount num_elements)
-=======
           Commutative -> (Imp.vi32 chunk_size, id)
           Noncommutative ->
             ( Imp.unCount elems_per_thread,
               sWhen (Imp.vi32 gtid .<. Imp.unCount num_elements)
->>>>>>> 41e0aef4
             )
 
   sFor "i" bound $ \i -> do
@@ -734,11 +660,7 @@
       <-- case comm of
         Commutative ->
           global_tid
-<<<<<<< HEAD
-            + Imp.var threads_per_segment int32 * i
-=======
             + Imp.vi32 threads_per_segment * i
->>>>>>> 41e0aef4
         Noncommutative ->
           let index_in_segment = global_tid `quot` kernelGroupSize constants
            in local_tid
@@ -785,17 +707,10 @@
 
 reductionStageOne ::
   KernelConstants ->
-<<<<<<< HEAD
-  [(VName, Imp.Exp)] ->
-  Imp.Count Imp.Elements Imp.Exp ->
-  Imp.Exp ->
-  Imp.Count Imp.Elements Imp.Exp ->
-=======
   [(VName, Imp.TExp Int32)] ->
   Imp.Count Imp.Elements (Imp.TExp Int32) ->
   Imp.TExp Int32 ->
   Imp.Count Imp.Elements (Imp.TExp Int32) ->
->>>>>>> 41e0aef4
   VName ->
   [SegBinOpSlug] ->
   DoSegBody ->
@@ -816,33 +731,19 @@
 reductionStageTwo ::
   KernelConstants ->
   [PatElem KernelsMem] ->
-<<<<<<< HEAD
-  Imp.Exp ->
-  Imp.Exp ->
-  [Imp.Exp] ->
-  Imp.Exp ->
-  Imp.Exp ->
-=======
   Imp.TExp Int32 ->
   Imp.TExp Int32 ->
   [Imp.TExp Int32] ->
   Imp.TExp Int32 ->
   Imp.TExp Int32 ->
->>>>>>> 41e0aef4
   SegBinOpSlug ->
   [LParam KernelsMem] ->
   [LParam KernelsMem] ->
   Lambda KernelsMem ->
   [SubExp] ->
-<<<<<<< HEAD
-  Imp.Exp ->
+  Imp.TExp Int32 ->
   VName ->
-  Imp.Exp ->
-=======
-  Imp.TExp Int32 ->
-  VName ->
-  Imp.TExp Int32 ->
->>>>>>> 41e0aef4
+  Imp.TExp Int32 ->
   VName ->
   [VName] ->
   [VName] ->
@@ -882,12 +783,6 @@
         sOp $ Imp.MemFence Imp.FenceGlobal
         -- Increment the counter, thus stating that our result is
         -- available.
-<<<<<<< HEAD
-        sOp $ Imp.Atomic DefaultSpace $ Imp.AtomicAdd Int32 old_counter counter_mem counter_offset 1
-        -- Now check if we were the last group to write our result.  If
-        -- so, it is our responsibility to produce the final result.
-        sWrite sync_arr [0] $ Imp.var old_counter int32 .==. groups_per_segment - 1
-=======
         sOp $
           Imp.Atomic DefaultSpace $
             Imp.AtomicAdd
@@ -899,17 +794,12 @@
         -- Now check if we were the last group to write our result.  If
         -- so, it is our responsibility to produce the final result.
         sWrite sync_arr [0] $ untyped $ Imp.vi32 old_counter .==. groups_per_segment - 1
->>>>>>> 41e0aef4
 
     sOp $ Imp.Barrier Imp.FenceGlobal
 
     is_last_group <- dPrim "is_last_group" Bool
     copyDWIMFix is_last_group [] (Var sync_arr) [0]
-<<<<<<< HEAD
-    sWhen (Imp.var is_last_group Bool) $ do
-=======
     sWhen (isBool $ Imp.var is_last_group Bool) $ do
->>>>>>> 41e0aef4
       -- The final group has written its result (and it was
       -- us!), so read in all the group results and perform the
       -- final stage of the reduction.  But first, we reset the
@@ -919,13 +809,8 @@
       sWhen (local_tid .==. 0) $
         sOp $
           Imp.Atomic DefaultSpace $
-<<<<<<< HEAD
-            Imp.AtomicAdd Int32 old_counter counter_mem counter_offset $
-              negate groups_per_segment
-=======
             Imp.AtomicAdd Int32 old_counter counter_mem (sExt32 <$> counter_offset) $
               untyped $ negate groups_per_segment
->>>>>>> 41e0aef4
 
       sLoopNest (slugShape slug) $ \vec_is -> do
         -- There is no guarantee that the number of workgroups for the
