-- | Carefully optimised implementations of GPU transpositions.
-- Written in ImpCode so we can compile it to both CUDA and OpenCL.
module Futhark.CodeGen.ImpGen.Kernels.Transpose
  ( TransposeType (..),
    TransposeArgs,
    mapTransposeKernel,
  )
where

import Futhark.CodeGen.ImpCode.Kernels
import Futhark.IR.Prop.Types
<<<<<<< HEAD
import Futhark.Util.IntegralExp (IntegralExp, divUp, quot, rem)
=======
import Futhark.Util.IntegralExp (divUp, quot, rem)
>>>>>>> 41e0aef4
import Prelude hiding (quot, rem)

-- | Which form of transposition to generate code for.
data TransposeType
  = TransposeNormal
  | TransposeLowWidth
  | TransposeLowHeight
  | -- | For small arrays that do not
    -- benefit from coalescing.
    TransposeSmall
  deriving (Eq, Ord, Show)

-- | The types of the arguments accepted by a transposition function.
type TransposeArgs =
  ( VName,
<<<<<<< HEAD
    Exp,
    VName,
    Exp,
    Exp,
    Exp,
    Exp,
    Exp,
    Exp,
    Exp,
    Exp,
=======
    TExp Int32,
    VName,
    TExp Int32,
    TExp Int32,
    TExp Int32,
    TExp Int32,
    TExp Int32,
    TExp Int32,
>>>>>>> 41e0aef4
    VName
  )

elemsPerThread :: TExp Int32
elemsPerThread = 4

mapTranspose :: TExp Int32 -> TransposeArgs -> PrimType -> TransposeType -> KernelCode
mapTranspose block_dim args t kind =
  case kind of
    TransposeSmall ->
      mconcat
        [ get_ids,
<<<<<<< HEAD
          dec our_array_offset $ v32 get_global_id_0 `quot` (height * width) * (height * width),
          dec x_index $ (v32 get_global_id_0 `rem` (height * width)) `quot` height,
          dec y_index $ v32 get_global_id_0 `rem` height,
          dec odata_offset $
            (basic_odata_offset `quot` primByteSize t) + v32 our_array_offset,
          dec idata_offset $
            (basic_idata_offset `quot` primByteSize t) + v32 our_array_offset,
          dec index_in $ v32 y_index * width + v32 x_index,
          dec index_out $ v32 x_index * height + v32 y_index,
          If
            (v32 get_global_id_0 .<. input_size)
            ( Write odata (elements $ v32 odata_offset + v32 index_out) t (Space "global") Nonvolatile $
                index idata (elements $ v32 idata_offset + v32 index_in) t (Space "global") Nonvolatile
            )
            mempty
=======
          dec our_array_offset $ vi32 get_global_id_0 `quot` (height * width) * (height * width),
          dec x_index $ (vi32 get_global_id_0 `rem` (height * width)) `quot` height,
          dec y_index $ vi32 get_global_id_0 `rem` height,
          dec odata_offset $
            (basic_odata_offset `quot` primByteSize t) + vi32 our_array_offset,
          dec idata_offset $
            (basic_idata_offset `quot` primByteSize t) + vi32 our_array_offset,
          dec index_in $ vi32 y_index * width + vi32 x_index,
          dec index_out $ vi32 x_index * height + vi32 y_index,
          when
            (vi32 get_global_id_0 .<. width * height * num_arrays)
            ( Write odata (elements $ sExt64 $ vi32 odata_offset + vi32 index_out) t (Space "global") Nonvolatile $
                index idata (elements $ sExt64 $ vi32 idata_offset + vi32 index_in) t (Space "global") Nonvolatile
            )
>>>>>>> 41e0aef4
        ]
    TransposeLowWidth ->
      mkTranspose $
        lowDimBody
<<<<<<< HEAD
          (v32 get_group_id_0 * block_dim + (v32 get_local_id_0 `quot` muly))
          ( v32 get_group_id_1 * block_dim * muly + v32 get_local_id_1
              + (v32 get_local_id_0 `rem` muly) * block_dim
          )
          ( v32 get_group_id_1 * block_dim * muly + v32 get_local_id_0
              + (v32 get_local_id_1 `rem` muly) * block_dim
          )
          (v32 get_group_id_0 * block_dim + (v32 get_local_id_1 `quot` muly))
    TransposeLowHeight ->
      mkTranspose $
        lowDimBody
          ( v32 get_group_id_0 * block_dim * mulx + v32 get_local_id_0
              + (v32 get_local_id_1 `rem` mulx) * block_dim
          )
          (v32 get_group_id_1 * block_dim + (v32 get_local_id_1 `quot` mulx))
          (v32 get_group_id_1 * block_dim + (v32 get_local_id_0 `quot` mulx))
          ( v32 get_group_id_0 * block_dim * mulx + v32 get_local_id_1
              + (v32 get_local_id_0 `rem` mulx) * block_dim
=======
          (vi32 get_group_id_0 * block_dim + (vi32 get_local_id_0 `quot` muly))
          ( vi32 get_group_id_1 * block_dim * muly + vi32 get_local_id_1
              + (vi32 get_local_id_0 `rem` muly) * block_dim
          )
          ( vi32 get_group_id_1 * block_dim * muly + vi32 get_local_id_0
              + (vi32 get_local_id_1 `rem` muly) * block_dim
          )
          (vi32 get_group_id_0 * block_dim + (vi32 get_local_id_1 `quot` muly))
    TransposeLowHeight ->
      mkTranspose $
        lowDimBody
          ( vi32 get_group_id_0 * block_dim * mulx + vi32 get_local_id_0
              + (vi32 get_local_id_1 `rem` mulx) * block_dim
          )
          (vi32 get_group_id_1 * block_dim + (vi32 get_local_id_1 `quot` mulx))
          (vi32 get_group_id_1 * block_dim + (vi32 get_local_id_0 `quot` mulx))
          ( vi32 get_group_id_0 * block_dim * mulx + vi32 get_local_id_1
              + (vi32 get_local_id_0 `rem` mulx) * block_dim
>>>>>>> 41e0aef4
          )
    TransposeNormal ->
      mkTranspose $
        mconcat
<<<<<<< HEAD
          [ dec x_index $ v32 get_global_id_0,
            dec y_index $ v32 get_group_id_1 * tile_dim + v32 get_local_id_1,
            when (v32 x_index .<. width) $
              For j Int32 elemsPerThread $
                let i = v32 j * (tile_dim `quot` elemsPerThread)
                 in mconcat
                      [ dec index_in $ (v32 y_index + i) * width + v32 x_index,
                        when
                          ( v32 y_index + i .<. height
                              .&&. v32 index_in .<. input_size
                          )
                          $ Write
                            block
                            ( elements $
                                (v32 get_local_id_1 + i) * (tile_dim + 1)
                                  + v32 get_local_id_0
=======
          [ dec x_index $ vi32 get_global_id_0,
            dec y_index $ vi32 get_group_id_1 * tile_dim + vi32 get_local_id_1,
            when (vi32 x_index .<. width) $
              For j (untyped elemsPerThread) $
                let i = vi32 j * (tile_dim `quot` elemsPerThread)
                 in mconcat
                      [ dec index_in $ (vi32 y_index + i) * width + vi32 x_index,
                        when (vi32 y_index + i .<. height) $
                          Write
                            block
                            ( elements $
                                sExt64 $
                                  (vi32 get_local_id_1 + i) * (tile_dim + 1)
                                    + vi32 get_local_id_0
>>>>>>> 41e0aef4
                            )
                            t
                            (Space "local")
                            Nonvolatile
                            $ index
                              idata
<<<<<<< HEAD
                              (elements $ v32 idata_offset + v32 index_in)
=======
                              (elements $ sExt64 $ vi32 idata_offset + vi32 index_in)
>>>>>>> 41e0aef4
                              t
                              (Space "global")
                              Nonvolatile
                      ],
            Op $ Barrier FenceLocal,
<<<<<<< HEAD
            SetScalar x_index $ v32 get_group_id_1 * tile_dim + v32 get_local_id_0,
            SetScalar y_index $ v32 get_group_id_0 * tile_dim + v32 get_local_id_1,
            when (v32 x_index .<. height) $
              For j Int32 elemsPerThread $
                let i = v32 j * (tile_dim `quot` elemsPerThread)
                 in mconcat
                      [ dec index_out $ (v32 y_index + i) * height + v32 x_index,
                        when
                          ( v32 y_index + i .<. width
                              .&&. v32 index_out .<. output_size
                          )
                          $ Write
                            odata
                            (elements $ v32 odata_offset + v32 index_out)
=======
            SetScalar x_index $ untyped $ vi32 get_group_id_1 * tile_dim + vi32 get_local_id_0,
            SetScalar y_index $ untyped $ vi32 get_group_id_0 * tile_dim + vi32 get_local_id_1,
            when (vi32 x_index .<. height) $
              For j (untyped elemsPerThread) $
                let i = vi32 j * (tile_dim `quot` elemsPerThread)
                 in mconcat
                      [ dec index_out $ (vi32 y_index + i) * height + vi32 x_index,
                        when (vi32 y_index + i .<. width) $
                          Write
                            odata
                            (elements $ sExt64 $ vi32 odata_offset + vi32 index_out)
>>>>>>> 41e0aef4
                            t
                            (Space "global")
                            Nonvolatile
                            $ index
                              block
                              ( elements $
<<<<<<< HEAD
                                  v32 get_local_id_0 * (tile_dim + 1)
                                    + v32 get_local_id_1
                                    + i
=======
                                  sExt64 $
                                    vi32 get_local_id_0 * (tile_dim + 1) + vi32 get_local_id_1 + i
>>>>>>> 41e0aef4
                              )
                              t
                              (Space "local")
                              Nonvolatile
                      ]
          ]
  where
<<<<<<< HEAD
    dec v e = DeclareScalar v Nonvolatile int32 <> SetScalar v e
    v32 = flip var int32
=======
    dec v (TPrimExp e) =
      DeclareScalar v Nonvolatile (primExpType e) <> SetScalar v e
>>>>>>> 41e0aef4
    tile_dim = 2 * block_dim

    when a b = If a b mempty

    ( odata,
      basic_odata_offset,
      idata,
      basic_idata_offset,
      width,
      height,
<<<<<<< HEAD
      input_size,
      output_size,
      mulx,
      muly,
      _num_arrays,
=======
      mulx,
      muly,
      num_arrays,
>>>>>>> 41e0aef4
      block
      ) = args

    -- Be extremely careful when editing this list to ensure that
    -- the names match up.  Also, be careful that the tags on
    -- these names do not conflict with the tags of the
    -- surrounding code.  We accomplish the latter by using very
    -- low tags (normal variables start at least in the low
    -- hundreds).
    [ our_array_offset,
      x_index,
      y_index,
      odata_offset,
      idata_offset,
      index_in,
      index_out,
      get_global_id_0,
      get_local_id_0,
      get_local_id_1,
      get_group_id_0,
      get_group_id_1,
      get_group_id_2,
      j
      ] =
        zipWith (flip VName) [30 ..] $
          map
            nameFromString
            [ "our_array_offset",
              "x_index",
              "y_index",
              "odata_offset",
              "idata_offset",
              "index_in",
              "index_out",
              "get_global_id_0",
              "get_local_id_0",
              "get_local_id_1",
              "get_group_id_0",
              "get_group_id_1",
              "get_group_id_2",
              "j"
            ]

    get_ids =
      mconcat
        [ DeclareScalar get_global_id_0 Nonvolatile int32,
          Op $ GetGlobalId get_global_id_0 0,
          DeclareScalar get_local_id_0 Nonvolatile int32,
          Op $ GetLocalId get_local_id_0 0,
          DeclareScalar get_local_id_1 Nonvolatile int32,
          Op $ GetLocalId get_local_id_1 1,
          DeclareScalar get_group_id_0 Nonvolatile int32,
          Op $ GetGroupId get_group_id_0 0,
          DeclareScalar get_group_id_1 Nonvolatile int32,
          Op $ GetGroupId get_group_id_1 1,
          DeclareScalar get_group_id_2 Nonvolatile int32,
          Op $ GetGroupId get_group_id_2 2
        ]

    mkTranspose body =
      mconcat
        [ get_ids,
<<<<<<< HEAD
          dec our_array_offset $ v32 get_group_id_2 * width * height,
          dec odata_offset $
            (basic_odata_offset `quot` primByteSize t) + v32 our_array_offset,
          dec idata_offset $
            (basic_idata_offset `quot` primByteSize t) + v32 our_array_offset,
=======
          dec our_array_offset $ vi32 get_group_id_2 * width * height,
          dec odata_offset $
            (basic_odata_offset `quot` primByteSize t) + vi32 our_array_offset,
          dec idata_offset $
            (basic_idata_offset `quot` primByteSize t) + vi32 our_array_offset,
>>>>>>> 41e0aef4
          body
        ]

    lowDimBody x_in_index y_in_index x_out_index y_out_index =
      mconcat
        [ dec x_index x_in_index,
          dec y_index y_in_index,
<<<<<<< HEAD
          dec index_in $ v32 y_index * width + v32 x_index,
          when (v32 x_index .<. width .&&. v32 y_index .<. height .&&. v32 index_in .<. input_size) $
            Write
              block
              (elements $ v32 get_local_id_1 * (block_dim + 1) + v32 get_local_id_0)
=======
          dec index_in $ vi32 y_index * width + vi32 x_index,
          when (vi32 x_index .<. width .&&. vi32 y_index .<. height) $
            Write
              block
              (elements $ sExt64 $ vi32 get_local_id_1 * (block_dim + 1) + vi32 get_local_id_0)
>>>>>>> 41e0aef4
              t
              (Space "local")
              Nonvolatile
              $ index
                idata
<<<<<<< HEAD
                (elements $ v32 idata_offset + v32 index_in)
=======
                (elements $ sExt64 $ vi32 idata_offset + vi32 index_in)
>>>>>>> 41e0aef4
                t
                (Space "global")
                Nonvolatile,
          Op $ Barrier FenceLocal,
<<<<<<< HEAD
          SetScalar x_index x_out_index,
          SetScalar y_index y_out_index,
          dec index_out $ v32 y_index * height + v32 x_index,
          when (v32 x_index .<. height .&&. v32 y_index .<. width .&&. v32 index_out .<. output_size) $
            Write
              odata
              (elements $ v32 odata_offset + v32 index_out)
=======
          SetScalar x_index $ untyped x_out_index,
          SetScalar y_index $ untyped y_out_index,
          dec index_out $ vi32 y_index * height + vi32 x_index,
          when (vi32 x_index .<. height .&&. vi32 y_index .<. width) $
            Write
              odata
              (elements $ sExt64 (vi32 odata_offset + vi32 index_out))
>>>>>>> 41e0aef4
              t
              (Space "global")
              Nonvolatile
              $ index
                block
<<<<<<< HEAD
                (elements $ v32 get_local_id_0 * (block_dim + 1) + v32 get_local_id_1)
=======
                (elements $ sExt64 $ vi32 get_local_id_0 * (block_dim + 1) + vi32 get_local_id_1)
>>>>>>> 41e0aef4
                t
                (Space "local")
                Nonvolatile
        ]

-- | Generate a transpose kernel.  There is special support to handle
-- input arrays with low width, low height, or both.
--
-- Normally when transposing a @[2][n]@ array we would use a @FUT_BLOCK_DIM x
-- FUT_BLOCK_DIM@ group to process a @[2][FUT_BLOCK_DIM]@ slice of the input
-- array. This would mean that many of the threads in a group would be inactive.
-- We try to remedy this by using a special kernel that will process a larger
-- part of the input, by using more complex indexing. In our example, we could
-- use all threads in a group if we are processing @(2/FUT_BLOCK_DIM)@ as large
-- a slice of each rows per group. The variable @mulx@ contains this factor for
-- the kernel to handle input arrays with low height.
--
-- See issue #308 on GitHub for more details.
--
-- These kernels are optimized to ensure all global reads and writes
-- are coalesced, and to avoid bank conflicts in shared memory.  Each
-- thread group transposes a 2D tile of block_dim*2 by block_dim*2
-- elements. The size of a thread group is block_dim/2 by
-- block_dim*2, meaning that each thread will process 4 elements in a
-- 2D tile.  The shared memory array containing the 2D tile consists
-- of block_dim*2 by block_dim*2+1 elements. Padding each row with
-- an additional element prevents bank conflicts from occuring when
-- the tile is accessed column-wise.
<<<<<<< HEAD
--
-- Note that input_size and output_size may not equal width*height if
-- we are dealing with a truncated array - this happens sometimes for
-- coalescing optimisations.
=======
>>>>>>> 41e0aef4
mapTransposeKernel ::
  String ->
  Integer ->
  TransposeArgs ->
  PrimType ->
  TransposeType ->
  Kernel
mapTransposeKernel desc block_dim_int args t kind =
  Kernel
    { kernelBody =
        DeclareMem block (Space "local")
          <> Op (LocalAlloc block block_size)
          <> mapTranspose block_dim args t kind,
      kernelUses = uses,
<<<<<<< HEAD
      kernelNumGroups = num_groups,
      kernelGroupSize = group_size,
=======
      kernelNumGroups = map untyped num_groups,
      kernelGroupSize = map untyped group_size,
>>>>>>> 41e0aef4
      kernelName = nameFromString name,
      kernelFailureTolerant = True
    }
  where
    pad2DBytes k = k * (k + 1) * primByteSize t
    block_size =
<<<<<<< HEAD
      case kind of
        TransposeSmall -> 1 -- Not used, but AMD's
        -- OpenCL does not like
        -- zero-size local memory.
        TransposeNormal -> fromInteger $ pad2DBytes $ 2 * block_dim_int
        TransposeLowWidth -> fromInteger $ pad2DBytes block_dim_int
        TransposeLowHeight -> fromInteger $ pad2DBytes block_dim_int
    block_dim = fromInteger block_dim_int
=======
      bytes $
        case kind of
          TransposeSmall -> 1 :: TExp Int64
          -- Not used, but AMD's OpenCL
          -- does not like zero-size
          -- local memory.
          TransposeNormal -> fromInteger $ pad2DBytes $ 2 * block_dim_int
          TransposeLowWidth -> fromInteger $ pad2DBytes block_dim_int
          TransposeLowHeight -> fromInteger $ pad2DBytes block_dim_int
    block_dim = fromInteger block_dim_int :: TExp Int32
>>>>>>> 41e0aef4

    ( odata,
      basic_odata_offset,
      idata,
      basic_idata_offset,
      width,
      height,
<<<<<<< HEAD
      input_size,
      output_size,
=======
>>>>>>> 41e0aef4
      mulx,
      muly,
      num_arrays,
      block
      ) = args

    (num_groups, group_size) =
      case kind of
        TransposeSmall ->
          ( [(num_arrays * width * height) `divUp` (block_dim * block_dim)],
            [block_dim * block_dim]
          )
        TransposeLowWidth ->
          lowDimKernelAndGroupSize block_dim num_arrays width $ height `divUp` muly
        TransposeLowHeight ->
          lowDimKernelAndGroupSize block_dim num_arrays (width `divUp` mulx) height
        TransposeNormal ->
          let actual_dim = block_dim * 2
           in ( [ width `divUp` actual_dim,
                  height `divUp` actual_dim,
                  num_arrays
                ],
                [actual_dim, actual_dim `quot` elemsPerThread, 1]
              )

    uses =
      map
        (`ScalarUse` int32)
        ( namesToList $
            mconcat $
              map
                freeIn
                [ basic_odata_offset,
                  basic_idata_offset,
                  num_arrays,
                  width,
                  height,
<<<<<<< HEAD
                  input_size,
                  output_size,
=======
>>>>>>> 41e0aef4
                  mulx,
                  muly
                ]
        )
        ++ map MemoryUse [odata, idata]

    name =
      case kind of
        TransposeSmall -> desc ++ "_small"
        TransposeLowHeight -> desc ++ "_low_height"
        TransposeLowWidth -> desc ++ "_low_width"
        TransposeNormal -> desc

lowDimKernelAndGroupSize ::
  TExp Int32 ->
  TExp Int32 ->
  TExp Int32 ->
  TExp Int32 ->
  ([TExp Int32], [TExp Int32])
lowDimKernelAndGroupSize block_dim num_arrays x_elems y_elems =
  ( [ x_elems `divUp` block_dim,
      y_elems `divUp` block_dim,
      num_arrays
    ],
    [block_dim, block_dim, 1]
  )<|MERGE_RESOLUTION|>--- conflicted
+++ resolved
@@ -9,11 +9,7 @@
 
 import Futhark.CodeGen.ImpCode.Kernels
 import Futhark.IR.Prop.Types
-<<<<<<< HEAD
-import Futhark.Util.IntegralExp (IntegralExp, divUp, quot, rem)
-=======
 import Futhark.Util.IntegralExp (divUp, quot, rem)
->>>>>>> 41e0aef4
 import Prelude hiding (quot, rem)
 
 -- | Which form of transposition to generate code for.
@@ -29,27 +25,14 @@
 -- | The types of the arguments accepted by a transposition function.
 type TransposeArgs =
   ( VName,
-<<<<<<< HEAD
-    Exp,
+    TExp Int32,
     VName,
-    Exp,
-    Exp,
-    Exp,
-    Exp,
-    Exp,
-    Exp,
-    Exp,
-    Exp,
-=======
-    TExp Int32,
-    VName,
-    TExp Int32,
-    TExp Int32,
-    TExp Int32,
-    TExp Int32,
-    TExp Int32,
-    TExp Int32,
->>>>>>> 41e0aef4
+    TExp Int32,
+    TExp Int32,
+    TExp Int32,
+    TExp Int32,
+    TExp Int32,
+    TExp Int32,
     VName
   )
 
@@ -62,23 +45,6 @@
     TransposeSmall ->
       mconcat
         [ get_ids,
-<<<<<<< HEAD
-          dec our_array_offset $ v32 get_global_id_0 `quot` (height * width) * (height * width),
-          dec x_index $ (v32 get_global_id_0 `rem` (height * width)) `quot` height,
-          dec y_index $ v32 get_global_id_0 `rem` height,
-          dec odata_offset $
-            (basic_odata_offset `quot` primByteSize t) + v32 our_array_offset,
-          dec idata_offset $
-            (basic_idata_offset `quot` primByteSize t) + v32 our_array_offset,
-          dec index_in $ v32 y_index * width + v32 x_index,
-          dec index_out $ v32 x_index * height + v32 y_index,
-          If
-            (v32 get_global_id_0 .<. input_size)
-            ( Write odata (elements $ v32 odata_offset + v32 index_out) t (Space "global") Nonvolatile $
-                index idata (elements $ v32 idata_offset + v32 index_in) t (Space "global") Nonvolatile
-            )
-            mempty
-=======
           dec our_array_offset $ vi32 get_global_id_0 `quot` (height * width) * (height * width),
           dec x_index $ (vi32 get_global_id_0 `rem` (height * width)) `quot` height,
           dec y_index $ vi32 get_global_id_0 `rem` height,
@@ -93,31 +59,10 @@
             ( Write odata (elements $ sExt64 $ vi32 odata_offset + vi32 index_out) t (Space "global") Nonvolatile $
                 index idata (elements $ sExt64 $ vi32 idata_offset + vi32 index_in) t (Space "global") Nonvolatile
             )
->>>>>>> 41e0aef4
         ]
     TransposeLowWidth ->
       mkTranspose $
         lowDimBody
-<<<<<<< HEAD
-          (v32 get_group_id_0 * block_dim + (v32 get_local_id_0 `quot` muly))
-          ( v32 get_group_id_1 * block_dim * muly + v32 get_local_id_1
-              + (v32 get_local_id_0 `rem` muly) * block_dim
-          )
-          ( v32 get_group_id_1 * block_dim * muly + v32 get_local_id_0
-              + (v32 get_local_id_1 `rem` muly) * block_dim
-          )
-          (v32 get_group_id_0 * block_dim + (v32 get_local_id_1 `quot` muly))
-    TransposeLowHeight ->
-      mkTranspose $
-        lowDimBody
-          ( v32 get_group_id_0 * block_dim * mulx + v32 get_local_id_0
-              + (v32 get_local_id_1 `rem` mulx) * block_dim
-          )
-          (v32 get_group_id_1 * block_dim + (v32 get_local_id_1 `quot` mulx))
-          (v32 get_group_id_1 * block_dim + (v32 get_local_id_0 `quot` mulx))
-          ( v32 get_group_id_0 * block_dim * mulx + v32 get_local_id_1
-              + (v32 get_local_id_0 `rem` mulx) * block_dim
-=======
           (vi32 get_group_id_0 * block_dim + (vi32 get_local_id_0 `quot` muly))
           ( vi32 get_group_id_1 * block_dim * muly + vi32 get_local_id_1
               + (vi32 get_local_id_0 `rem` muly) * block_dim
@@ -136,29 +81,10 @@
           (vi32 get_group_id_1 * block_dim + (vi32 get_local_id_0 `quot` mulx))
           ( vi32 get_group_id_0 * block_dim * mulx + vi32 get_local_id_1
               + (vi32 get_local_id_0 `rem` mulx) * block_dim
->>>>>>> 41e0aef4
           )
     TransposeNormal ->
       mkTranspose $
         mconcat
-<<<<<<< HEAD
-          [ dec x_index $ v32 get_global_id_0,
-            dec y_index $ v32 get_group_id_1 * tile_dim + v32 get_local_id_1,
-            when (v32 x_index .<. width) $
-              For j Int32 elemsPerThread $
-                let i = v32 j * (tile_dim `quot` elemsPerThread)
-                 in mconcat
-                      [ dec index_in $ (v32 y_index + i) * width + v32 x_index,
-                        when
-                          ( v32 y_index + i .<. height
-                              .&&. v32 index_in .<. input_size
-                          )
-                          $ Write
-                            block
-                            ( elements $
-                                (v32 get_local_id_1 + i) * (tile_dim + 1)
-                                  + v32 get_local_id_0
-=======
           [ dec x_index $ vi32 get_global_id_0,
             dec y_index $ vi32 get_group_id_1 * tile_dim + vi32 get_local_id_1,
             when (vi32 x_index .<. width) $
@@ -173,39 +99,18 @@
                                 sExt64 $
                                   (vi32 get_local_id_1 + i) * (tile_dim + 1)
                                     + vi32 get_local_id_0
->>>>>>> 41e0aef4
                             )
                             t
                             (Space "local")
                             Nonvolatile
                             $ index
                               idata
-<<<<<<< HEAD
-                              (elements $ v32 idata_offset + v32 index_in)
-=======
                               (elements $ sExt64 $ vi32 idata_offset + vi32 index_in)
->>>>>>> 41e0aef4
                               t
                               (Space "global")
                               Nonvolatile
                       ],
             Op $ Barrier FenceLocal,
-<<<<<<< HEAD
-            SetScalar x_index $ v32 get_group_id_1 * tile_dim + v32 get_local_id_0,
-            SetScalar y_index $ v32 get_group_id_0 * tile_dim + v32 get_local_id_1,
-            when (v32 x_index .<. height) $
-              For j Int32 elemsPerThread $
-                let i = v32 j * (tile_dim `quot` elemsPerThread)
-                 in mconcat
-                      [ dec index_out $ (v32 y_index + i) * height + v32 x_index,
-                        when
-                          ( v32 y_index + i .<. width
-                              .&&. v32 index_out .<. output_size
-                          )
-                          $ Write
-                            odata
-                            (elements $ v32 odata_offset + v32 index_out)
-=======
             SetScalar x_index $ untyped $ vi32 get_group_id_1 * tile_dim + vi32 get_local_id_0,
             SetScalar y_index $ untyped $ vi32 get_group_id_0 * tile_dim + vi32 get_local_id_1,
             when (vi32 x_index .<. height) $
@@ -217,21 +122,14 @@
                           Write
                             odata
                             (elements $ sExt64 $ vi32 odata_offset + vi32 index_out)
->>>>>>> 41e0aef4
                             t
                             (Space "global")
                             Nonvolatile
                             $ index
                               block
                               ( elements $
-<<<<<<< HEAD
-                                  v32 get_local_id_0 * (tile_dim + 1)
-                                    + v32 get_local_id_1
-                                    + i
-=======
                                   sExt64 $
                                     vi32 get_local_id_0 * (tile_dim + 1) + vi32 get_local_id_1 + i
->>>>>>> 41e0aef4
                               )
                               t
                               (Space "local")
@@ -239,13 +137,8 @@
                       ]
           ]
   where
-<<<<<<< HEAD
-    dec v e = DeclareScalar v Nonvolatile int32 <> SetScalar v e
-    v32 = flip var int32
-=======
     dec v (TPrimExp e) =
       DeclareScalar v Nonvolatile (primExpType e) <> SetScalar v e
->>>>>>> 41e0aef4
     tile_dim = 2 * block_dim
 
     when a b = If a b mempty
@@ -256,17 +149,9 @@
       basic_idata_offset,
       width,
       height,
-<<<<<<< HEAD
-      input_size,
-      output_size,
-      mulx,
-      muly,
-      _num_arrays,
-=======
       mulx,
       muly,
       num_arrays,
->>>>>>> 41e0aef4
       block
       ) = args
 
@@ -329,19 +214,11 @@
     mkTranspose body =
       mconcat
         [ get_ids,
-<<<<<<< HEAD
-          dec our_array_offset $ v32 get_group_id_2 * width * height,
-          dec odata_offset $
-            (basic_odata_offset `quot` primByteSize t) + v32 our_array_offset,
-          dec idata_offset $
-            (basic_idata_offset `quot` primByteSize t) + v32 our_array_offset,
-=======
           dec our_array_offset $ vi32 get_group_id_2 * width * height,
           dec odata_offset $
             (basic_odata_offset `quot` primByteSize t) + vi32 our_array_offset,
           dec idata_offset $
             (basic_idata_offset `quot` primByteSize t) + vi32 our_array_offset,
->>>>>>> 41e0aef4
           body
         ]
 
@@ -349,42 +226,21 @@
       mconcat
         [ dec x_index x_in_index,
           dec y_index y_in_index,
-<<<<<<< HEAD
-          dec index_in $ v32 y_index * width + v32 x_index,
-          when (v32 x_index .<. width .&&. v32 y_index .<. height .&&. v32 index_in .<. input_size) $
-            Write
-              block
-              (elements $ v32 get_local_id_1 * (block_dim + 1) + v32 get_local_id_0)
-=======
           dec index_in $ vi32 y_index * width + vi32 x_index,
           when (vi32 x_index .<. width .&&. vi32 y_index .<. height) $
             Write
               block
               (elements $ sExt64 $ vi32 get_local_id_1 * (block_dim + 1) + vi32 get_local_id_0)
->>>>>>> 41e0aef4
               t
               (Space "local")
               Nonvolatile
               $ index
                 idata
-<<<<<<< HEAD
-                (elements $ v32 idata_offset + v32 index_in)
-=======
                 (elements $ sExt64 $ vi32 idata_offset + vi32 index_in)
->>>>>>> 41e0aef4
                 t
                 (Space "global")
                 Nonvolatile,
           Op $ Barrier FenceLocal,
-<<<<<<< HEAD
-          SetScalar x_index x_out_index,
-          SetScalar y_index y_out_index,
-          dec index_out $ v32 y_index * height + v32 x_index,
-          when (v32 x_index .<. height .&&. v32 y_index .<. width .&&. v32 index_out .<. output_size) $
-            Write
-              odata
-              (elements $ v32 odata_offset + v32 index_out)
-=======
           SetScalar x_index $ untyped x_out_index,
           SetScalar y_index $ untyped y_out_index,
           dec index_out $ vi32 y_index * height + vi32 x_index,
@@ -392,17 +248,12 @@
             Write
               odata
               (elements $ sExt64 (vi32 odata_offset + vi32 index_out))
->>>>>>> 41e0aef4
               t
               (Space "global")
               Nonvolatile
               $ index
                 block
-<<<<<<< HEAD
-                (elements $ v32 get_local_id_0 * (block_dim + 1) + v32 get_local_id_1)
-=======
                 (elements $ sExt64 $ vi32 get_local_id_0 * (block_dim + 1) + vi32 get_local_id_1)
->>>>>>> 41e0aef4
                 t
                 (Space "local")
                 Nonvolatile
@@ -431,13 +282,6 @@
 -- of block_dim*2 by block_dim*2+1 elements. Padding each row with
 -- an additional element prevents bank conflicts from occuring when
 -- the tile is accessed column-wise.
-<<<<<<< HEAD
---
--- Note that input_size and output_size may not equal width*height if
--- we are dealing with a truncated array - this happens sometimes for
--- coalescing optimisations.
-=======
->>>>>>> 41e0aef4
 mapTransposeKernel ::
   String ->
   Integer ->
@@ -452,29 +296,14 @@
           <> Op (LocalAlloc block block_size)
           <> mapTranspose block_dim args t kind,
       kernelUses = uses,
-<<<<<<< HEAD
-      kernelNumGroups = num_groups,
-      kernelGroupSize = group_size,
-=======
       kernelNumGroups = map untyped num_groups,
       kernelGroupSize = map untyped group_size,
->>>>>>> 41e0aef4
       kernelName = nameFromString name,
       kernelFailureTolerant = True
     }
   where
     pad2DBytes k = k * (k + 1) * primByteSize t
     block_size =
-<<<<<<< HEAD
-      case kind of
-        TransposeSmall -> 1 -- Not used, but AMD's
-        -- OpenCL does not like
-        -- zero-size local memory.
-        TransposeNormal -> fromInteger $ pad2DBytes $ 2 * block_dim_int
-        TransposeLowWidth -> fromInteger $ pad2DBytes block_dim_int
-        TransposeLowHeight -> fromInteger $ pad2DBytes block_dim_int
-    block_dim = fromInteger block_dim_int
-=======
       bytes $
         case kind of
           TransposeSmall -> 1 :: TExp Int64
@@ -485,7 +314,6 @@
           TransposeLowWidth -> fromInteger $ pad2DBytes block_dim_int
           TransposeLowHeight -> fromInteger $ pad2DBytes block_dim_int
     block_dim = fromInteger block_dim_int :: TExp Int32
->>>>>>> 41e0aef4
 
     ( odata,
       basic_odata_offset,
@@ -493,11 +321,6 @@
       basic_idata_offset,
       width,
       height,
-<<<<<<< HEAD
-      input_size,
-      output_size,
-=======
->>>>>>> 41e0aef4
       mulx,
       muly,
       num_arrays,
@@ -535,11 +358,6 @@
                   num_arrays,
                   width,
                   height,
-<<<<<<< HEAD
-                  input_size,
-                  output_size,
-=======
->>>>>>> 41e0aef4
                   mulx,
                   muly
                 ]
