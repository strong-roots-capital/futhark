--- conflicted
+++ resolved
@@ -637,33 +637,6 @@
        (option->device_type & $exp:(clDeviceType device_type)) == $exp:(clDeviceType device_type)) {
      $items:get_size
    }|]
-<<<<<<< HEAD
-  where clDeviceType DeviceGPU = [C.cexp|CL_DEVICE_TYPE_GPU|]
-        clDeviceType DeviceCPU = [C.cexp|CL_DEVICE_TYPE_CPU|]
-
-        which' = case which of
-                   LockstepWidth -> [C.cexp|ctx->lockstep_width|]
-                   NumGroups -> [C.cexp|ctx->cfg.default_num_groups|]
-                   GroupSize -> [C.cexp|ctx->cfg.default_group_size|]
-                   TileSize -> [C.cexp|ctx->cfg.default_tile_size|]
-                   RegTileSize -> [C.cexp|ctx->cfg.default_reg_tile_size|]
-                   Threshold -> [C.cexp|ctx->cfg.default_threshold|]
-
-        get_size =
-          let (e, m) = runState (GC.compilePrimExp onLeaf what) mempty
-          in concat (M.elems m) ++ [[C.citem|$exp:which' = $exp:e;|]]
-
-        onLeaf (DeviceInfo s) = do
-          let s' = "CL_DEVICE_" ++ s
-              v = s ++ "_val"
-          m <- get
-          case M.lookup s m of
-            Nothing ->
-              -- Cheating with the type here; works for the infos we
-              -- currently use, but should be made more size-aware in
-              -- the future.
-              modify $ M.insert s'
-=======
   where
     clDeviceType DeviceGPU = [C.cexp|CL_DEVICE_TYPE_GPU|]
     clDeviceType DeviceCPU = [C.cexp|CL_DEVICE_TYPE_CPU|]
@@ -673,6 +646,7 @@
       NumGroups -> [C.cexp|ctx->cfg.default_num_groups|]
       GroupSize -> [C.cexp|ctx->cfg.default_group_size|]
       TileSize -> [C.cexp|ctx->cfg.default_tile_size|]
+      RegTileSize -> [C.cexp|ctx->cfg.default_reg_tile_size|]
       Threshold -> [C.cexp|ctx->cfg.default_threshold|]
 
     get_size =
@@ -691,7 +665,6 @@
           modify $
             M.insert
               s'
->>>>>>> 87cc1779
               [C.citems|size_t $id:v;
                         clGetDeviceInfo(ctx->device, $id:s',
                                         sizeof($id:v), &$id:v,
@@ -703,42 +676,6 @@
 -- Options that are common to multiple GPU-like backends.
 commonOptions :: [Option]
 commonOptions =
-<<<<<<< HEAD
-   [ Option { optionLongName = "device"
-            , optionShortName = Just 'd'
-            , optionArgument = RequiredArgument "NAME"
-            , optionAction = [C.cstm|futhark_context_config_set_device(cfg, optarg);|]
-            }
-   , Option { optionLongName = "default-group-size"
-            , optionShortName = Nothing
-            , optionArgument = RequiredArgument "INT"
-            , optionAction = [C.cstm|futhark_context_config_set_default_group_size(cfg, atoi(optarg));|]
-            }
-   , Option { optionLongName = "default-num-groups"
-            , optionShortName = Nothing
-            , optionArgument = RequiredArgument "INT"
-            , optionAction = [C.cstm|futhark_context_config_set_default_num_groups(cfg, atoi(optarg));|]
-            }
-   , Option { optionLongName = "default-tile-size"
-            , optionShortName = Nothing
-            , optionArgument = RequiredArgument "INT"
-            , optionAction = [C.cstm|futhark_context_config_set_default_tile_size(cfg, atoi(optarg));|]
-            }
-   , Option { optionLongName = "default-reg-tile-size"
-            , optionShortName = Nothing
-            , optionArgument = RequiredArgument "INT"
-            , optionAction = [C.cstm|futhark_context_config_set_default_reg_tile_size(cfg, atoi(optarg));|]
-            }
-   , Option { optionLongName = "default-threshold"
-            , optionShortName = Nothing
-            , optionArgument = RequiredArgument "INT"
-            , optionAction = [C.cstm|futhark_context_config_set_default_threshold(cfg, atoi(optarg));|]
-            }
-   , Option { optionLongName = "print-sizes"
-            , optionShortName = Nothing
-            , optionArgument = NoArgument
-            , optionAction = [C.cstm|{
-=======
   [ Option
       { optionLongName = "device",
         optionShortName = Just 'd',
@@ -763,6 +700,11 @@
         optionArgument = RequiredArgument "INT",
         optionAction = [C.cstm|futhark_context_config_set_default_tile_size(cfg, atoi(optarg));|]
       },
+   Option { optionLongName = "default-reg-tile-size"
+          , optionShortName = Nothing
+          , optionArgument = RequiredArgument "INT"
+          , optionAction = [C.cstm|futhark_context_config_set_default_reg_tile_size(cfg, atoi(optarg));|]
+          },
     Option
       { optionLongName = "default-threshold",
         optionShortName = Nothing,
@@ -775,7 +717,6 @@
         optionArgument = NoArgument,
         optionAction =
           [C.cstm|{
->>>>>>> 87cc1779
                 int n = futhark_get_num_sizes();
                 for (int i = 0; i < n; i++) {
                   printf("%s (%s)\n", futhark_get_size_name(i),
