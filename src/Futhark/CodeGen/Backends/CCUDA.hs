--- conflicted
+++ resolved
@@ -68,15 +68,11 @@
           GC.opsStaticArray = staticCUDAArray,
           GC.opsMemoryType = cudaMemoryType,
           GC.opsCompiler = callKernel,
-<<<<<<< HEAD
-          GC.opsFatMemory = True
-=======
           GC.opsFatMemory = True,
           GC.opsCritical =
             ( [C.citems|CUDA_SUCCEED(cuCtxPushCurrent(ctx->cuda.cu_ctx));|],
               [C.citems|CUDA_SUCCEED(cuCtxPopCurrent(&ctx->cuda.cu_ctx));|]
             )
->>>>>>> 41e0aef4
         }
     cuda_includes =
       unlines
