{-# LANGUAGE FlexibleContexts #-}
{-# LANGUAGE TypeFamilies #-}

-- | Sequentialise any remaining SOACs.  It is very important that
-- this is run *after* any access-pattern-related optimisation,
-- because this pass will destroy information.
--
-- This pass conceptually contains three subpasses:
--
-- 1. Sequentialise 'Stream' operations, leaving other SOACs intact.
--
-- 2. Apply whole-program simplification.
--
-- 3. Sequentialise remaining SOACs.
--
-- This is because sequentialisation of streams creates many SOACs
-- operating on single-element arrays, which can be efficiently
-- simplified away, but only *before* they are turned into loops.  In
-- principle this pass could be split into multiple, but for now it is
-- kept together.
module Futhark.Optimise.Unstream
  (unstreamKernels, unstreamMC) where

import Control.Monad.Reader
import Control.Monad.State
import Futhark.IR.Kernels
import qualified Futhark.IR.Kernels as Kernels
import Futhark.IR.Kernels.Simplify (simplifyKernels)
<<<<<<< HEAD
import Futhark.IR.MC
import qualified Futhark.IR.MC as MC
=======
import Futhark.MonadFreshNames
>>>>>>> 3cfc932a
import Futhark.Pass
import Futhark.Tools
import qualified Futhark.Transform.FirstOrderTransform as FOT

-- | The pass for GPU kernels.
unstreamKernels :: Pass Kernels Kernels
unstreamKernels = unstream onHostOp simplifyKernels

-- | The pass for multicore.
unstreamMC :: Pass MC MC
unstreamMC = unstream onMCOp MC.simplifyProg

data Stage = SeqStreams | SeqAll

<<<<<<< HEAD
unstream :: ASTLore lore =>
            (Stage -> OnOp lore) -> (Prog lore -> PassM (Prog lore))
         -> Pass lore lore
unstream onOp simplify =
  Pass "unstream" "sequentialise remaining SOACs" $
  intraproceduralTransformation (optimise SeqStreams)
  >=> simplify
  >=> intraproceduralTransformation (optimise SeqAll)
  where optimise stage scope stms =
          modifyNameSource $ runState $
          runReaderT (optimiseStms (onOp stage) stms) scope
=======
-- | The pass definition.
unstream :: Pass Kernels Kernels
unstream =
  Pass "unstream" "sequentialise remaining SOACs" $
    intraproceduralTransformation (optimise SeqStreams)
      >=> simplifyKernels
      >=> intraproceduralTransformation (optimise SeqAll)
  where
    optimise stage scope stms =
      modifyNameSource $ runState $ runReaderT (optimiseStms stage stms) scope
>>>>>>> 3cfc932a

type UnstreamM lore = ReaderT (Scope lore) (State VNameSource)

type OnOp lore =
  Pattern lore -> StmAux (ExpDec lore) -> Op lore -> UnstreamM lore [Stm lore]

optimiseStms :: ASTLore lore =>
                OnOp lore -> Stms lore -> UnstreamM lore (Stms lore)
optimiseStms onOp stms =
  localScope (scopeOf stms) $
<<<<<<< HEAD
  stmsFromList . concat <$> mapM (optimiseStm onOp) (stmsToList stms)
=======
    stmsFromList . concat <$> mapM (optimiseStm stage) (stmsToList stms)
>>>>>>> 3cfc932a

optimiseBody :: ASTLore lore =>
                OnOp lore -> Body lore -> UnstreamM lore (Body lore)
optimiseBody onOp (Body aux stms res) =
  Body aux <$> optimiseStms onOp stms <*> pure res

optimiseKernelBody :: ASTLore lore =>
                      OnOp lore -> KernelBody lore
                   -> UnstreamM lore (KernelBody lore)
optimiseKernelBody onOp (KernelBody attr stms res) =
  localScope (scopeOf stms) $
<<<<<<< HEAD
  KernelBody attr <$>
  (stmsFromList . concat <$> mapM (optimiseStm onOp) (stmsToList stms)) <*>
  pure res

optimiseLambda :: ASTLore lore =>
                  OnOp lore -> Lambda lore -> UnstreamM lore (Lambda lore)
optimiseLambda onOp lam = localScope (scopeOfLParams $ lambdaParams lam) $ do
  body <- optimiseBody onOp $ lambdaBody lam
  return lam { lambdaBody = body}

optimiseStm :: ASTLore lore =>
               OnOp lore -> Stm lore -> UnstreamM lore [Stm lore]

optimiseStm onOp (Let pat aux (Op op)) =
  onOp pat aux op

optimiseStm onOp (Let pat aux e) =
  pure <$> (Let pat aux <$> mapExpM optimise e)
  where optimise = identityMapper { mapOnBody = \scope ->
                                      localScope scope . optimiseBody onOp
                                  }

optimiseSegOp :: ASTLore lore =>
                 OnOp lore -> SegOp lvl lore
              -> UnstreamM lore (SegOp lvl lore)
optimiseSegOp onOp op =
  localScope (scopeOfSegSpace $ segSpace op) $ mapSegOpM optimise op
  where optimise = identitySegOpMapper { mapOnSegOpBody = optimiseKernelBody onOp
                                       , mapOnSegOpLambda = optimiseLambda onOp
                                       }

onMCOp :: Stage -> OnOp MC
onMCOp stage pat aux (ParOp par_op op) = do
  par_op' <- traverse (optimiseSegOp (onMCOp stage)) par_op
  op' <- optimiseSegOp (onMCOp stage) op
  pure [Let pat aux $ Op $ ParOp par_op' op']
onMCOp stage pat aux (MC.OtherOp soac)
  | sequentialise stage soac = do
      stms <- runBinder_ $ FOT.transformSOAC pat soac
      fmap concat $ localScope (scopeOf stms) $
        mapM (optimiseStm (onMCOp stage)) $ stmsToList stms
  | otherwise =
      -- Still sequentialise whatever's inside.
      pure <$> (Let pat aux . Op . MC.OtherOp <$> mapSOACM optimise soac)
        where optimise = identitySOACMapper
                         { mapOnSOACLambda = optimiseLambda (onMCOp stage) }

sequentialise :: Stage -> SOAC lore -> Bool
sequentialise SeqStreams Stream{} = True
sequentialise SeqStreams _ = False
sequentialise SeqAll _ = True

onHostOp :: Stage -> OnOp Kernels

onHostOp stage pat aux (Kernels.OtherOp soac)
  | sequentialise stage soac = do
      stms <- runBinder_ $ FOT.transformSOAC pat soac
      fmap concat $ localScope (scopeOf stms) $
        mapM (optimiseStm (onHostOp stage)) $ stmsToList stms
  | otherwise =
      -- Still sequentialise whatever's inside.
      pure <$> (Let pat aux . Op . Kernels.OtherOp <$> mapSOACM optimise soac)
        where optimise = identitySOACMapper
                         { mapOnSOACLambda = optimiseLambda (onHostOp stage) }

onHostOp stage pat aux (SegOp op) =
  pure <$> (Let pat aux . Op . SegOp <$> optimiseSegOp (onHostOp stage) op)

onHostOp _ pat aux op = return [Let pat aux $ Op op]
=======
    KernelBody ()
      <$> (stmsFromList . concat <$> mapM (optimiseStm stage) (stmsToList stms))
      <*> pure res

optimiseLambda :: Stage -> Lambda Kernels -> UnstreamM (Lambda Kernels)
optimiseLambda stage lam = localScope (scopeOfLParams $ lambdaParams lam) $ do
  body <- optimiseBody stage $ lambdaBody lam
  return lam {lambdaBody = body}

sequentialise :: Stage -> SOAC Kernels -> Bool
sequentialise SeqStreams Stream {} = True
sequentialise SeqStreams _ = False
sequentialise SeqAll _ = True

optimiseStm :: Stage -> Stm Kernels -> UnstreamM [Stm Kernels]
optimiseStm stage (Let pat aux (Op (OtherOp soac)))
  | sequentialise stage soac = do
    stms <- runBinder_ $ FOT.transformSOAC pat soac
    fmap concat $ localScope (scopeOf stms) $ mapM (optimiseStm stage) $ stmsToList stms
  | otherwise = do
    -- Still sequentialise whatever's inside.
    pure <$> (Let pat aux . Op . OtherOp <$> mapSOACM optimise soac)
  where
    optimise = identitySOACMapper {mapOnSOACLambda = optimiseLambda stage}
optimiseStm stage (Let pat aux (Op (SegOp op))) =
  localScope (scopeOfSegSpace $ segSpace op) $
    pure <$> (Let pat aux . Op . SegOp <$> mapSegOpM optimise op)
  where
    optimise =
      identitySegOpMapper
        { mapOnSegOpBody = optimiseKernelBody stage,
          mapOnSegOpLambda = optimiseLambda stage
        }
optimiseStm stage (Let pat aux e) =
  pure <$> (Let pat aux <$> mapExpM optimise e)
  where
    optimise = identityMapper {mapOnBody = \scope -> localScope scope . optimiseBody stage}
>>>>>>> 3cfc932a
<|MERGE_RESOLUTION|>--- conflicted
+++ resolved
@@ -18,20 +18,16 @@
 -- simplified away, but only *before* they are turned into loops.  In
 -- principle this pass could be split into multiple, but for now it is
 -- kept together.
-module Futhark.Optimise.Unstream
-  (unstreamKernels, unstreamMC) where
+module Futhark.Optimise.Unstream (unstreamKernels, unstreamMC) where
 
 import Control.Monad.Reader
 import Control.Monad.State
 import Futhark.IR.Kernels
 import qualified Futhark.IR.Kernels as Kernels
 import Futhark.IR.Kernels.Simplify (simplifyKernels)
-<<<<<<< HEAD
 import Futhark.IR.MC
 import qualified Futhark.IR.MC as MC
-=======
 import Futhark.MonadFreshNames
->>>>>>> 3cfc932a
 import Futhark.Pass
 import Futhark.Tools
 import qualified Futhark.Transform.FirstOrderTransform as FOT
@@ -46,87 +42,93 @@
 
 data Stage = SeqStreams | SeqAll
 
-<<<<<<< HEAD
-unstream :: ASTLore lore =>
-            (Stage -> OnOp lore) -> (Prog lore -> PassM (Prog lore))
-         -> Pass lore lore
+unstream ::
+  ASTLore lore =>
+  (Stage -> OnOp lore) ->
+  (Prog lore -> PassM (Prog lore)) ->
+  Pass lore lore
 unstream onOp simplify =
   Pass "unstream" "sequentialise remaining SOACs" $
-  intraproceduralTransformation (optimise SeqStreams)
-  >=> simplify
-  >=> intraproceduralTransformation (optimise SeqAll)
-  where optimise stage scope stms =
-          modifyNameSource $ runState $
-          runReaderT (optimiseStms (onOp stage) stms) scope
-=======
--- | The pass definition.
-unstream :: Pass Kernels Kernels
-unstream =
-  Pass "unstream" "sequentialise remaining SOACs" $
     intraproceduralTransformation (optimise SeqStreams)
-      >=> simplifyKernels
+      >=> simplify
       >=> intraproceduralTransformation (optimise SeqAll)
   where
     optimise stage scope stms =
-      modifyNameSource $ runState $ runReaderT (optimiseStms stage stms) scope
->>>>>>> 3cfc932a
+      modifyNameSource $
+        runState $
+          runReaderT (optimiseStms (onOp stage) stms) scope
 
 type UnstreamM lore = ReaderT (Scope lore) (State VNameSource)
 
 type OnOp lore =
   Pattern lore -> StmAux (ExpDec lore) -> Op lore -> UnstreamM lore [Stm lore]
 
-optimiseStms :: ASTLore lore =>
-                OnOp lore -> Stms lore -> UnstreamM lore (Stms lore)
+optimiseStms ::
+  ASTLore lore =>
+  OnOp lore ->
+  Stms lore ->
+  UnstreamM lore (Stms lore)
 optimiseStms onOp stms =
   localScope (scopeOf stms) $
-<<<<<<< HEAD
-  stmsFromList . concat <$> mapM (optimiseStm onOp) (stmsToList stms)
-=======
-    stmsFromList . concat <$> mapM (optimiseStm stage) (stmsToList stms)
->>>>>>> 3cfc932a
+    stmsFromList . concat <$> mapM (optimiseStm onOp) (stmsToList stms)
 
-optimiseBody :: ASTLore lore =>
-                OnOp lore -> Body lore -> UnstreamM lore (Body lore)
+optimiseBody ::
+  ASTLore lore =>
+  OnOp lore ->
+  Body lore ->
+  UnstreamM lore (Body lore)
 optimiseBody onOp (Body aux stms res) =
   Body aux <$> optimiseStms onOp stms <*> pure res
 
-optimiseKernelBody :: ASTLore lore =>
-                      OnOp lore -> KernelBody lore
-                   -> UnstreamM lore (KernelBody lore)
+optimiseKernelBody ::
+  ASTLore lore =>
+  OnOp lore ->
+  KernelBody lore ->
+  UnstreamM lore (KernelBody lore)
 optimiseKernelBody onOp (KernelBody attr stms res) =
   localScope (scopeOf stms) $
-<<<<<<< HEAD
-  KernelBody attr <$>
-  (stmsFromList . concat <$> mapM (optimiseStm onOp) (stmsToList stms)) <*>
-  pure res
+    KernelBody attr
+      <$> (stmsFromList . concat <$> mapM (optimiseStm onOp) (stmsToList stms))
+      <*> pure res
 
-optimiseLambda :: ASTLore lore =>
-                  OnOp lore -> Lambda lore -> UnstreamM lore (Lambda lore)
+optimiseLambda ::
+  ASTLore lore =>
+  OnOp lore ->
+  Lambda lore ->
+  UnstreamM lore (Lambda lore)
 optimiseLambda onOp lam = localScope (scopeOfLParams $ lambdaParams lam) $ do
   body <- optimiseBody onOp $ lambdaBody lam
-  return lam { lambdaBody = body}
+  return lam {lambdaBody = body}
 
-optimiseStm :: ASTLore lore =>
-               OnOp lore -> Stm lore -> UnstreamM lore [Stm lore]
-
+optimiseStm ::
+  ASTLore lore =>
+  OnOp lore ->
+  Stm lore ->
+  UnstreamM lore [Stm lore]
 optimiseStm onOp (Let pat aux (Op op)) =
   onOp pat aux op
-
 optimiseStm onOp (Let pat aux e) =
   pure <$> (Let pat aux <$> mapExpM optimise e)
-  where optimise = identityMapper { mapOnBody = \scope ->
-                                      localScope scope . optimiseBody onOp
-                                  }
+  where
+    optimise =
+      identityMapper
+        { mapOnBody = \scope ->
+            localScope scope . optimiseBody onOp
+        }
 
-optimiseSegOp :: ASTLore lore =>
-                 OnOp lore -> SegOp lvl lore
-              -> UnstreamM lore (SegOp lvl lore)
+optimiseSegOp ::
+  ASTLore lore =>
+  OnOp lore ->
+  SegOp lvl lore ->
+  UnstreamM lore (SegOp lvl lore)
 optimiseSegOp onOp op =
   localScope (scopeOfSegSpace $ segSpace op) $ mapSegOpM optimise op
-  where optimise = identitySegOpMapper { mapOnSegOpBody = optimiseKernelBody onOp
-                                       , mapOnSegOpLambda = optimiseLambda onOp
-                                       }
+  where
+    optimise =
+      identitySegOpMapper
+        { mapOnSegOpBody = optimiseKernelBody onOp,
+          mapOnSegOpLambda = optimiseLambda onOp
+        }
 
 onMCOp :: Stage -> OnOp MC
 onMCOp stage pat aux (ParOp par_op op) = do
@@ -135,73 +137,39 @@
   pure [Let pat aux $ Op $ ParOp par_op' op']
 onMCOp stage pat aux (MC.OtherOp soac)
   | sequentialise stage soac = do
-      stms <- runBinder_ $ FOT.transformSOAC pat soac
-      fmap concat $ localScope (scopeOf stms) $
+    stms <- runBinder_ $ FOT.transformSOAC pat soac
+    fmap concat $
+      localScope (scopeOf stms) $
         mapM (optimiseStm (onMCOp stage)) $ stmsToList stms
   | otherwise =
-      -- Still sequentialise whatever's inside.
-      pure <$> (Let pat aux . Op . MC.OtherOp <$> mapSOACM optimise soac)
-        where optimise = identitySOACMapper
-                         { mapOnSOACLambda = optimiseLambda (onMCOp stage) }
+    -- Still sequentialise whatever's inside.
+    pure <$> (Let pat aux . Op . MC.OtherOp <$> mapSOACM optimise soac)
+  where
+    optimise =
+      identitySOACMapper
+        { mapOnSOACLambda = optimiseLambda (onMCOp stage)
+        }
 
 sequentialise :: Stage -> SOAC lore -> Bool
-sequentialise SeqStreams Stream{} = True
+sequentialise SeqStreams Stream {} = True
 sequentialise SeqStreams _ = False
 sequentialise SeqAll _ = True
 
 onHostOp :: Stage -> OnOp Kernels
-
 onHostOp stage pat aux (Kernels.OtherOp soac)
   | sequentialise stage soac = do
-      stms <- runBinder_ $ FOT.transformSOAC pat soac
-      fmap concat $ localScope (scopeOf stms) $
+    stms <- runBinder_ $ FOT.transformSOAC pat soac
+    fmap concat $
+      localScope (scopeOf stms) $
         mapM (optimiseStm (onHostOp stage)) $ stmsToList stms
   | otherwise =
-      -- Still sequentialise whatever's inside.
-      pure <$> (Let pat aux . Op . Kernels.OtherOp <$> mapSOACM optimise soac)
-        where optimise = identitySOACMapper
-                         { mapOnSOACLambda = optimiseLambda (onHostOp stage) }
-
+    -- Still sequentialise whatever's inside.
+    pure <$> (Let pat aux . Op . Kernels.OtherOp <$> mapSOACM optimise soac)
+  where
+    optimise =
+      identitySOACMapper
+        { mapOnSOACLambda = optimiseLambda (onHostOp stage)
+        }
 onHostOp stage pat aux (SegOp op) =
   pure <$> (Let pat aux . Op . SegOp <$> optimiseSegOp (onHostOp stage) op)
-
-onHostOp _ pat aux op = return [Let pat aux $ Op op]
-=======
-    KernelBody ()
-      <$> (stmsFromList . concat <$> mapM (optimiseStm stage) (stmsToList stms))
-      <*> pure res
-
-optimiseLambda :: Stage -> Lambda Kernels -> UnstreamM (Lambda Kernels)
-optimiseLambda stage lam = localScope (scopeOfLParams $ lambdaParams lam) $ do
-  body <- optimiseBody stage $ lambdaBody lam
-  return lam {lambdaBody = body}
-
-sequentialise :: Stage -> SOAC Kernels -> Bool
-sequentialise SeqStreams Stream {} = True
-sequentialise SeqStreams _ = False
-sequentialise SeqAll _ = True
-
-optimiseStm :: Stage -> Stm Kernels -> UnstreamM [Stm Kernels]
-optimiseStm stage (Let pat aux (Op (OtherOp soac)))
-  | sequentialise stage soac = do
-    stms <- runBinder_ $ FOT.transformSOAC pat soac
-    fmap concat $ localScope (scopeOf stms) $ mapM (optimiseStm stage) $ stmsToList stms
-  | otherwise = do
-    -- Still sequentialise whatever's inside.
-    pure <$> (Let pat aux . Op . OtherOp <$> mapSOACM optimise soac)
-  where
-    optimise = identitySOACMapper {mapOnSOACLambda = optimiseLambda stage}
-optimiseStm stage (Let pat aux (Op (SegOp op))) =
-  localScope (scopeOfSegSpace $ segSpace op) $
-    pure <$> (Let pat aux . Op . SegOp <$> mapSegOpM optimise op)
-  where
-    optimise =
-      identitySegOpMapper
-        { mapOnSegOpBody = optimiseKernelBody stage,
-          mapOnSegOpLambda = optimiseLambda stage
-        }
-optimiseStm stage (Let pat aux e) =
-  pure <$> (Let pat aux <$> mapExpM optimise e)
-  where
-    optimise = identityMapper {mapOnBody = \scope -> localScope scope . optimiseBody stage}
->>>>>>> 3cfc932a
+onHostOp _ pat aux op = return [Let pat aux $ Op op]