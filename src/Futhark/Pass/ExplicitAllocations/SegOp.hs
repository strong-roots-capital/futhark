--- conflicted
+++ resolved
@@ -19,13 +19,6 @@
 allocInKernelBody (KernelBody () stms res) =
   allocInStms stms $ \stms' -> return $ KernelBody () stms' res
 
-<<<<<<< HEAD
-allocInBinOpParams ::
-  Allocable fromlore tolore =>
-  SubExp ->
-  PrimExp VName ->
-  PrimExp VName ->
-=======
 allocInLambda ::
   Allocable fromlore tolore =>
   [LParam tolore] ->
@@ -43,7 +36,6 @@
   SubExp ->
   TPrimExp Int32 VName ->
   TPrimExp Int32 VName ->
->>>>>>> 41e0aef4
   [LParam fromlore] ->
   [LParam fromlore] ->
   AllocM fromlore tolore ([LParam tolore], [LParam tolore])
@@ -51,11 +43,7 @@
   where
     alloc x y =
       case paramType x of
-<<<<<<< HEAD
         Array (ElemPrim pt) shape u -> do
-=======
-        Array bt shape u -> do
->>>>>>> 41e0aef4
           twice_num_threads <-
             letSubExp "twice_num_threads" $
               BasicOp $ BinOp (Mul Int32 OverflowUndef) num_threads $ intConst Int32 2
@@ -63,11 +51,7 @@
           mem <- allocForArray t DefaultSpace
           -- XXX: this iota ixfun is a bit inefficient; leading to
           -- uncoalesced access.
-<<<<<<< HEAD
-          let base_dims = map (primExpFromSubExp int32) (arrayDims t)
-=======
           let base_dims = map pe32 $ arrayDims t
->>>>>>> 41e0aef4
               ixfun_base = IxFun.iota base_dims
               ixfun_x =
                 IxFun.slice ixfun_base $
@@ -76,30 +60,19 @@
                 IxFun.slice ixfun_base $
                   fullSliceNum base_dims [DimFix other_id]
           return
-<<<<<<< HEAD
             ( x {paramDec = MemArray pt shape u $ ArrayIn mem ixfun_x},
               y {paramDec = MemArray pt shape u $ ArrayIn mem ixfun_y}
-            )
-        Prim pt ->
-          return
-            ( x {paramDec = MemPrim pt},
-              y {paramDec = MemPrim pt}
-=======
-            ( x {paramDec = MemArray bt shape u $ ArrayIn mem ixfun_x},
-              y {paramDec = MemArray bt shape u $ ArrayIn mem ixfun_y}
             )
         Prim bt ->
           return
             ( x {paramDec = MemPrim bt},
               y {paramDec = MemPrim bt}
->>>>>>> 41e0aef4
             )
         Mem space ->
           return
             ( x {paramDec = MemMem space},
               y {paramDec = MemMem space}
             )
-<<<<<<< HEAD
         -- This next two cases will never happen.
 
         Array (ElemAcc arrs) shape _ ->
@@ -112,8 +85,6 @@
             ( x {paramDec = MemAcc arrs mempty},
               y {paramDec = MemAcc arrs mempty}
             )
-=======
->>>>>>> 41e0aef4
 
 allocInBinOpLambda ::
   Allocable fromlore tolore =>
