--- conflicted
+++ resolved
@@ -24,11 +24,7 @@
 
   opIsConst (SizeOp GetSize{}) = True
   opIsConst (SizeOp GetSizeMax{}) = True
-<<<<<<< HEAD
-  opIsConst _ = True
-=======
   opIsConst _ = False
->>>>>>> 8c3c8678
 
 instance SizeSubst (SegOp lvl lore) where
   opSizeSubst _ _ = mempty
