{-# LANGUAGE FlexibleContexts           #-}
{-# LANGUAGE FlexibleInstances          #-}
{-# LANGUAGE MultiParamTypeClasses      #-}
{-# LANGUAGE Safe                       #-}
{-# LANGUAGE StandaloneDeriving         #-}
{-# LANGUAGE Strict                     #-}
-- | The Futhark source language AST definition.  Many types, such as
-- 'ExpBase'@, are parametrised by type and name representation.  See
-- the @https://futhark.readthedocs.org@ for a language reference, or
-- this module may be a little hard to understand.
module Language.Futhark.Syntax
  (
   module Language.Futhark.Core

  -- * Types
  , Uniqueness(..)
  , IntType(..)
  , FloatType(..)
  , PrimType(..)
  , ArrayDim (..)
  , DimDecl (..)
  , ShapeDecl (..)
  , shapeRank
  , stripDims
  , unifyShapes
  , TypeName(..)
  , typeNameFromQualName
  , qualNameFromTypeName
  , TypeBase(..)
  , TypeArg(..)
  , DimExp(..)
  , TypeExp(..)
  , TypeArgExp(..)
  , PName(..)
  , ScalarTypeBase(..)
  , PatternType
  , StructType
  , ValueType
  , Diet(..)
  , TypeDeclBase (..)

    -- * Values
  , IntValue(..)
  , FloatValue(..)
  , PrimValue(..)
  , IsPrimValue(..)
  , Value(..)

  -- * Abstract syntax tree
  , AttrInfo(..)
  , BinOp (..)
  , IdentBase (..)
  , Inclusiveness(..)
  , DimIndexBase(..)
  , ExpBase(..)
  , FieldBase(..)
  , CaseBase(..)
  , LoopFormBase (..)
  , PatternBase(..)

  -- * Module language
  , SpecBase(..)
  , SigExpBase(..)
  , TypeRefBase(..)
  , SigBindBase(..)
  , ModExpBase(..)
  , ModBindBase(..)
  , ModParamBase(..)

  -- * Definitions
  , DocComment(..)
  , ValBindBase(..)
  , EntryPoint(..)
  , EntryType(..)
  , Liftedness(..)
  , TypeBindBase(..)
  , TypeParamBase(..)
  , typeParamName
  , ProgBase(..)
  , DecBase(..)

  -- * Miscellaneous
  , Showable
  , NoInfo(..)
  , Info(..)
  , Alias(..)
  , Aliasing
  , QualName(..)
  )
  where

import           Control.Applicative
import           Control.Monad
import           Data.Array
import           Data.Bifoldable
import           Data.Bifunctor
import           Data.Bitraversable
import           Data.Foldable
import qualified Data.Map.Strict                  as M
import           Data.Monoid                      hiding (Sum)
import           Data.Ord
import qualified Data.Set                         as S
import           Data.Traversable
import qualified Data.List.NonEmpty               as NE
import           Prelude

import           Futhark.IR.Primitive (FloatType (..),
                                                   FloatValue (..),
                                                   IntType (..), IntValue (..))
import           Futhark.Util.Pretty
import           Futhark.Util.Loc
import           Language.Futhark.Core

-- | Convenience class for deriving 'Show' instances for the AST.
class (Show vn,
       Show (f VName),
       Show (f (Diet, Maybe VName)),
       Show (f String),
       Show (f [VName]),
       Show (f ([VName], [VName])),
       Show (f PatternType),
       Show (f (PatternType, [VName])),
       Show (f (StructType, [VName])),
       Show (f EntryPoint),
       Show (f Int),
       Show (f StructType),
       Show (f (StructType, Maybe VName)),
       Show (f (Aliasing, StructType)),
       Show (f (M.Map VName VName)),
       Show (f Uniqueness)) => Showable f vn where

-- | No information functor.  Usually used for placeholder type- or
-- aliasing information.
data NoInfo a = NoInfo
              deriving (Eq, Ord, Show)

instance Show vn => Showable NoInfo vn where
instance Functor NoInfo where
  fmap _ NoInfo = NoInfo
instance Foldable NoInfo where
  foldr _ b NoInfo = b
instance Traversable NoInfo where
  traverse _ NoInfo = pure NoInfo

-- | Some information.  The dual to 'NoInfo'
newtype Info a = Info { unInfo :: a }
            deriving (Eq, Ord, Show)

instance Show vn => Showable Info vn where
instance Functor Info where
  fmap f (Info x) = Info $ f x
instance Foldable Info where
  foldr f b (Info x) = f x b
instance Traversable Info where
  traverse f (Info x) = Info <$> f x

-- | Low-level primitive types.
data PrimType = Signed IntType
              | Unsigned IntType
              | FloatType FloatType
              | Bool
              deriving (Eq, Ord, Show)

-- | Non-array values.
data PrimValue = SignedValue !IntValue
               | UnsignedValue !IntValue
               | FloatValue !FloatValue
               | BoolValue !Bool
               deriving (Eq, Ord, Show)

-- | A class for converting ordinary Haskell values to primitive
-- Futhark values.
class IsPrimValue v where
  primValue :: v -> PrimValue

instance IsPrimValue Int where
  primValue = SignedValue . Int32Value . fromIntegral

instance IsPrimValue Int8 where
  primValue = SignedValue . Int8Value
instance IsPrimValue Int16 where
  primValue = SignedValue . Int16Value
instance IsPrimValue Int32 where
  primValue = SignedValue . Int32Value
instance IsPrimValue Int64 where
  primValue = SignedValue . Int64Value

instance IsPrimValue Word8 where
  primValue = UnsignedValue . Int8Value . fromIntegral
instance IsPrimValue Word16 where
  primValue = UnsignedValue . Int16Value . fromIntegral
instance IsPrimValue Word32 where
  primValue = UnsignedValue . Int32Value . fromIntegral
instance IsPrimValue Word64 where
  primValue = UnsignedValue . Int64Value . fromIntegral

instance IsPrimValue Float where
  primValue = FloatValue . Float32Value

instance IsPrimValue Double where
  primValue = FloatValue . Float64Value

instance IsPrimValue Bool where
  primValue = BoolValue

-- | The payload of an attribute.
<<<<<<< HEAD
newtype AttrInfo = AttrInfo Name
=======
data AttrInfo
  = AttrAtom Name
  | AttrComp Name [AttrInfo]
>>>>>>> b4e7a14f
  deriving (Eq, Ord, Show)

-- | A type class for things that can be array dimensions.
class Eq dim => ArrayDim dim where
  -- | @unifyDims x y@ combines @x@ and @y@ to contain their maximum
  -- common information, and fails if they conflict.
  unifyDims :: dim -> dim -> Maybe dim

instance ArrayDim () where
  unifyDims () () = Just ()

-- | Declaration of a dimension size.
data DimDecl vn = NamedDim (QualName vn)
                  -- ^ The size of the dimension is this name, which
                  -- must be in scope.  In a return type, this will
                  -- give rise to an assertion.
                | ConstDim Int
                  -- ^ The size is a constant.
                | AnyDim
                  -- ^ No dimension declaration.
                deriving Show
deriving instance Eq (DimDecl Name)
deriving instance Eq (DimDecl VName)
deriving instance Ord (DimDecl Name)
deriving instance Ord (DimDecl VName)

instance Functor DimDecl where
  fmap = fmapDefault

instance Foldable DimDecl where
  foldMap = foldMapDefault

instance Traversable DimDecl where
  traverse f (NamedDim qn) = NamedDim <$> traverse f qn
  traverse _ (ConstDim x) = pure $ ConstDim x
  traverse _ AnyDim = pure AnyDim

-- Note that the notion of unifyDims here is intentionally not what we
-- use when we do real type unification in the type checker.
instance ArrayDim (DimDecl VName) where
  unifyDims AnyDim y = Just y
  unifyDims x AnyDim = Just x
  unifyDims (NamedDim x) (NamedDim y) | x == y = Just $ NamedDim x
  unifyDims (ConstDim x) (ConstDim y) | x == y = Just $ ConstDim x
  unifyDims _ _ = Nothing

-- | The size of an array type is a list of its dimension sizes.  If
-- 'Nothing', that dimension is of a (statically) unknown size.
newtype ShapeDecl dim = ShapeDecl { shapeDims :: [dim] }
                      deriving (Eq, Ord, Show)

instance Foldable ShapeDecl where
  foldr f x (ShapeDecl ds) = foldr f x ds

instance Traversable ShapeDecl where
  traverse f (ShapeDecl ds) = ShapeDecl <$> traverse f ds

instance Functor ShapeDecl where
  fmap f (ShapeDecl ds) = ShapeDecl $ map f ds

instance Semigroup (ShapeDecl dim) where
  ShapeDecl l1 <> ShapeDecl l2 = ShapeDecl $ l1 ++ l2

instance Monoid (ShapeDecl dim) where
  mempty = ShapeDecl []

-- | The number of dimensions contained in a shape.
shapeRank :: ShapeDecl dim -> Int
shapeRank = length . shapeDims

-- | @stripDims n shape@ strips the outer @n@ dimensions from
-- @shape@, returning 'Nothing' if this would result in zero or
-- fewer dimensions.
stripDims :: Int -> ShapeDecl dim -> Maybe (ShapeDecl dim)
stripDims i (ShapeDecl l)
  | i < length l = Just $ ShapeDecl $ drop i l
  | otherwise    = Nothing


-- | @unifyShapes x y@ combines @x@ and @y@ to contain their maximum
-- common information, and fails if they conflict.
unifyShapes :: ArrayDim dim => ShapeDecl dim -> ShapeDecl dim -> Maybe (ShapeDecl dim)
unifyShapes (ShapeDecl xs) (ShapeDecl ys) = do
  guard $ length xs == length ys
  ShapeDecl <$> zipWithM unifyDims xs ys

-- | A type name consists of qualifiers (for error messages) and a
-- 'VName' (for equality checking).
data TypeName = TypeName { typeQuals :: [VName], typeLeaf :: VName }
              deriving (Show)

instance Eq TypeName where
  TypeName _ x == TypeName _ y = x == y

instance Ord TypeName where
  TypeName _ x `compare` TypeName _ y = x `compare` y

-- | Convert a 'QualName' to a 'TypeName'.
typeNameFromQualName :: QualName VName -> TypeName
typeNameFromQualName (QualName qs x) = TypeName qs x

-- | Convert a 'TypeName' to a 'QualName'.
qualNameFromTypeName :: TypeName -> QualName VName
qualNameFromTypeName (TypeName qs x) = QualName qs x

-- | The name (if any) of a function parameter.  The 'Eq' and 'Ord'
-- instances always compare values of this type equal.
data PName = Named VName | Unnamed
           deriving (Show)

instance Eq PName where
  _ == _ = True

instance Ord PName where
  _ <= _ = True

-- | Types that can be elements of arrays.  This representation does
-- allow arrays of records of functions, which is nonsensical, but it
-- convolutes the code too much if we try to statically rule it out.
data ScalarTypeBase dim as
  = Prim PrimType
  | TypeVar as Uniqueness TypeName [TypeArg dim]
  | Record (M.Map Name (TypeBase dim as))
  | Sum (M.Map Name [TypeBase dim as])
  | Arrow as PName (TypeBase dim as) (TypeBase dim as)
    -- ^ The aliasing corresponds to the lexical
    -- closure of the function.
  deriving (Eq, Ord, Show)

instance Bitraversable ScalarTypeBase where
  bitraverse _ _ (Prim t) = pure $ Prim t
  bitraverse f g (Record fs) = Record <$> traverse (bitraverse f g) fs
  bitraverse f g (TypeVar als u t args) =
    TypeVar <$> g als <*> pure u <*> pure t <*> traverse (traverse f) args
  bitraverse f g (Arrow als v t1 t2) =
    Arrow <$> g als <*> pure v <*> bitraverse f g t1 <*> bitraverse f g t2
  bitraverse f g (Sum cs) = Sum <$> (traverse . traverse) (bitraverse f g) cs

instance Bifunctor ScalarTypeBase where
  bimap = bimapDefault

instance Bifoldable ScalarTypeBase where
  bifoldMap = bifoldMapDefault

-- | An expanded Futhark type is either an array, or something that
-- can be an element of an array.  When comparing types for equality,
-- function parameter names are ignored.  This representation permits
-- some malformed types (arrays of functions), but importantly rules
-- out arrays-of-arrays.
data TypeBase dim as
  = Scalar (ScalarTypeBase dim as)
  | Array as Uniqueness (ScalarTypeBase dim ()) (ShapeDecl dim)
  deriving (Eq, Ord, Show)

instance Bitraversable TypeBase where
  bitraverse f g (Scalar t) = Scalar <$> bitraverse f g t
  bitraverse f g (Array a u t shape) =
    Array <$> g a <*> pure u <*> bitraverse f pure t <*> traverse f shape

instance Bifunctor TypeBase where
  bimap = bimapDefault

instance Bifoldable TypeBase where
  bifoldMap = bifoldMapDefault

-- | An argument passed to a type constructor.
data TypeArg dim = TypeArgDim dim SrcLoc
                 | TypeArgType (TypeBase dim ()) SrcLoc
             deriving (Eq, Ord, Show)

instance Traversable TypeArg where
  traverse f (TypeArgDim v loc) = TypeArgDim <$> f v <*> pure loc
  traverse f (TypeArgType t loc) = TypeArgType <$> bitraverse f pure t <*> pure loc

instance Functor TypeArg where
  fmap = fmapDefault

instance Foldable TypeArg where
  foldMap = foldMapDefault

-- | A variable that is aliased.  Can be still in-scope, or have gone
-- out of scope and be free.  In the latter case, it behaves more like
-- an equivalence class.  See uniqueness-error18.fut for an example of
-- why this is necessary.
data Alias = AliasBound { aliasVar :: VName }
           | AliasFree { aliasVar :: VName }
           deriving (Eq, Ord, Show)

-- | Aliasing for a type, which is a set of the variables that are
-- aliased.
type Aliasing = S.Set Alias

-- | A type with aliasing information and shape annotations, used for
-- describing the type patterns and expressions.
type PatternType = TypeBase (DimDecl VName) Aliasing

-- | A "structural" type with shape annotations and no aliasing
-- information, used for declarations.
type StructType = TypeBase (DimDecl VName) ()

-- | A value type contains full, manifest size information.
type ValueType = TypeBase Int32 ()

-- | A dimension declaration expression for use in a 'TypeExp'.
data DimExp vn = DimExpNamed (QualName vn) SrcLoc
                 -- ^ The size of the dimension is this name, which
                 -- must be in scope.
               | DimExpConst Int SrcLoc
                  -- ^ The size is a constant.
               | DimExpAny
                  -- ^ No dimension declaration.
                deriving Show
deriving instance Eq (DimExp Name)
deriving instance Eq (DimExp VName)
deriving instance Ord (DimExp Name)
deriving instance Ord (DimExp VName)

-- | An unstructured type with type variables and possibly shape
-- declarations - this is what the user types in the source program.
-- These are used to construct 'TypeBase's in the type checker.
data TypeExp vn = TEVar (QualName vn) SrcLoc
                | TETuple [TypeExp vn] SrcLoc
                | TERecord [(Name, TypeExp vn)] SrcLoc
                | TEArray (TypeExp vn) (DimExp vn) SrcLoc
                | TEUnique (TypeExp vn) SrcLoc
                | TEApply (TypeExp vn) (TypeArgExp vn) SrcLoc
                | TEArrow (Maybe vn) (TypeExp vn) (TypeExp vn) SrcLoc
                | TESum [(Name, [TypeExp vn])] SrcLoc
                 deriving (Show)
deriving instance Eq (TypeExp Name)
deriving instance Eq (TypeExp VName)
deriving instance Ord (TypeExp Name)
deriving instance Ord (TypeExp VName)

instance Located (TypeExp vn) where
  locOf (TEArray _ _ loc)   = locOf loc
  locOf (TETuple _ loc)     = locOf loc
  locOf (TERecord _ loc)    = locOf loc
  locOf (TEVar _ loc)       = locOf loc
  locOf (TEUnique _ loc)    = locOf loc
  locOf (TEApply _ _ loc)   = locOf loc
  locOf (TEArrow _ _ _ loc) = locOf loc
  locOf (TESum _ loc)      = locOf loc

-- | A type argument expression passed to a type constructor.
data TypeArgExp vn = TypeArgExpDim (DimExp vn) SrcLoc
                   | TypeArgExpType (TypeExp vn)
                deriving (Show)
deriving instance Eq (TypeArgExp Name)
deriving instance Eq (TypeArgExp VName)
deriving instance Ord (TypeArgExp Name)
deriving instance Ord (TypeArgExp VName)

instance Located (TypeArgExp vn) where
  locOf (TypeArgExpDim _ loc) = locOf loc
  locOf (TypeArgExpType t)    = locOf t

-- | A declaration of the type of something.
data TypeDeclBase f vn =
  TypeDecl { declaredType :: TypeExp vn
                             -- ^ The type declared by the user.
           , expandedType :: f StructType
                             -- ^ The type deduced by the type checker.
           }
deriving instance Showable f vn => Show (TypeDeclBase f vn)
deriving instance Eq (TypeDeclBase NoInfo VName)
deriving instance Ord (TypeDeclBase NoInfo VName)

instance Located (TypeDeclBase f vn) where
  locOf = locOf . declaredType

-- | Information about which parts of a value/type are consumed.
data Diet = RecordDiet (M.Map Name Diet) -- ^ Consumes these fields in the record.
          | FuncDiet Diet Diet
            -- ^ A function that consumes its argument(s) like this.
            -- The final 'Diet' should always be 'Observe', as there
            -- is no way for a function to consume its return value.
          | Consume -- ^ Consumes this value.
          | Observe -- ^ Only observes value in this position, does
                    -- not consume.
            deriving (Eq, Show)

-- | Simple Futhark values.  Values are fully evaluated and their type
-- is always unambiguous.
data Value = PrimValue !PrimValue
           | ArrayValue !(Array Int Value) ValueType
             -- ^ It is assumed that the array is 0-indexed.  The type
             -- is the full type.
             deriving (Eq, Show)

-- | An identifier consists of its name and the type of the value
-- bound to the identifier.
data IdentBase f vn = Ident { identName   :: vn
                            , identType   :: f PatternType
                            , identSrcLoc :: SrcLoc
                            }
deriving instance Showable f vn => Show (IdentBase f vn)

instance Eq vn => Eq (IdentBase ty vn) where
  x == y = identName x == identName y

instance Ord vn => Ord (IdentBase ty vn) where
  compare = comparing identName

instance Located (IdentBase ty vn) where
  locOf = locOf . identSrcLoc

-- | Default binary operators.
data BinOp =  Backtick
              -- ^ A pseudo-operator standing in for any normal
              -- identifier used as an operator (they all have the
              -- same fixity).
           -- Binary Ops for Numbers
           | Plus
           | Minus
           | Pow
           | Times
           | Divide
           | Mod
           | Quot
           | Rem
           | ShiftR
           | ShiftL
           | Band
           | Xor
           | Bor
           | LogAnd
           | LogOr
           -- Relational Ops for all primitive types at least
           | Equal
           | NotEqual
           | Less
           | Leq
           | Greater
           | Geq
           -- Some functional ops.
           | PipeRight -- ^ @|>@
           | PipeLeft -- ^ @<|@
           -- Misc
             deriving (Eq, Ord, Show, Enum, Bounded)

-- | Whether a bound for an end-point of a 'DimSlice' or a range
-- literal is inclusive or exclusive.
data Inclusiveness a = DownToExclusive a
                     | ToInclusive a -- ^ May be "down to" if step is negative.
                     | UpToExclusive a
                     deriving (Eq, Ord, Show)

instance Located a => Located (Inclusiveness a) where
  locOf (DownToExclusive x) = locOf x
  locOf (ToInclusive x) = locOf x
  locOf (UpToExclusive x) = locOf x

instance Functor Inclusiveness where
  fmap = fmapDefault

instance Foldable Inclusiveness where
  foldMap = foldMapDefault

instance Traversable Inclusiveness where
  traverse f (DownToExclusive x) = DownToExclusive <$> f x
  traverse f (ToInclusive x) = ToInclusive <$> f x
  traverse f (UpToExclusive x) = UpToExclusive <$> f x

-- | An indexing of a single dimension.
data DimIndexBase f vn = DimFix (ExpBase f vn)
                       | DimSlice (Maybe (ExpBase f vn))
                                  (Maybe (ExpBase f vn))
                                  (Maybe (ExpBase f vn))
deriving instance Showable f vn => Show (DimIndexBase f vn)
deriving instance Eq (DimIndexBase NoInfo VName)
deriving instance Ord (DimIndexBase NoInfo VName)

-- | A name qualified with a breadcrumb of module accesses.
data QualName vn = QualName { qualQuals :: ![vn]
                            , qualLeaf  :: !vn
                            }
  deriving (Show)

instance Eq (QualName Name) where
  QualName qs1 v1 == QualName qs2 v2 = qs1 == qs2 && v1 == v2

instance Eq (QualName VName) where
  QualName _ v1 == QualName _ v2 = v1 == v2

instance Ord (QualName Name) where
  QualName qs1 v1 `compare` QualName qs2 v2 = compare (qs1, v1) (qs2, v2)

instance Ord (QualName VName) where
  QualName _ v1 `compare` QualName _ v2 = compare v1 v2

instance Functor QualName where
  fmap = fmapDefault

instance Foldable QualName where
  foldMap = foldMapDefault

instance Traversable QualName where
  traverse f (QualName qs v) = QualName <$> traverse f qs <*> f v

-- | The Futhark expression language.
--
-- In a value of type @Exp f vn@, annotations are wrapped in the
-- functor @f@, and all names are of type @vn@.
--
-- This allows us to encode whether or not the expression has been
-- type-checked in the Haskell type of the expression.  Specifically,
-- the parser will produce expressions of type @Exp 'NoInfo' 'Name'@,
-- and the type checker will convert these to @Exp 'Info' 'VName'@, in
-- which type information is always present and all names are unique.
data ExpBase f vn =
              Literal PrimValue SrcLoc

            | IntLit Integer (f PatternType) SrcLoc
            -- ^ A polymorphic integral literal.

            | FloatLit Double (f PatternType) SrcLoc
            -- ^ A polymorphic decimal literal.

            | StringLit [Word8] SrcLoc
            -- ^ A string literal is just a fancy syntax for an array
            -- of bytes.

            | Parens (ExpBase f vn) SrcLoc
            -- ^ A parenthesized expression.

            | QualParens (QualName vn, SrcLoc) (ExpBase f vn) SrcLoc

            | TupLit    [ExpBase f vn] SrcLoc
            -- ^ Tuple literals, e.g., @{1+3, {x, y+z}}@.

            | RecordLit [FieldBase f vn] SrcLoc
            -- ^ Record literals, e.g. @{x=2,y=3,z}@.

            | ArrayLit  [ExpBase f vn] (f PatternType) SrcLoc
            -- ^ Array literals, e.g., @[ [1+x, 3], [2, 1+4] ]@.
            -- Second arg is the row type of the rows of the array.

            | Range (ExpBase f vn) (Maybe (ExpBase f vn)) (Inclusiveness (ExpBase f vn))
              (f PatternType, f [VName]) SrcLoc

            | Var (QualName vn) (f PatternType) SrcLoc

            | Ascript (ExpBase f vn) (TypeDeclBase f vn) SrcLoc
            -- ^ Type ascription: @e : t@.

            | Coerce (ExpBase f vn) (TypeDeclBase f vn) (f PatternType, f [VName]) SrcLoc
            -- ^ Size coercion: @e :> t@.

            | LetPat (PatternBase f vn) (ExpBase f vn) (ExpBase f vn)
              (f PatternType, f [VName]) SrcLoc

            | LetFun vn ([TypeParamBase vn],
                         [PatternBase f vn],
                         Maybe (TypeExp vn),
                         f StructType,
                         ExpBase f vn)
              (ExpBase f vn) (f PatternType) SrcLoc

            | If (ExpBase f vn) (ExpBase f vn) (ExpBase f vn) (f PatternType, f [VName]) SrcLoc

            | Apply (ExpBase f vn) (ExpBase f vn)
              (f (Diet, Maybe VName)) (f PatternType, f [VName]) SrcLoc
              -- ^ The @Maybe VName@ is a possible existential size
              -- that is instantiated by this argument..
              --
              -- The @[VName]@ are the existential sizes that come
              -- into being at this call site.

            | Negate (ExpBase f vn) SrcLoc
              -- ^ Numeric negation (ugly special case; Haskell did it first).

            | Lambda [PatternBase f vn] (ExpBase f vn)
              (Maybe (TypeExp vn)) (f (Aliasing, StructType)) SrcLoc

            | OpSection (QualName vn) (f PatternType) SrcLoc
              -- ^ @+@; first two types are operands, third is result.
            | OpSectionLeft (QualName vn) (f PatternType) (ExpBase f vn)
              (f (StructType, Maybe VName), f StructType) (f PatternType, f [VName]) SrcLoc
              -- ^ @2+@; first type is operand, second is result.
            | OpSectionRight (QualName vn) (f PatternType) (ExpBase f vn)
              (f StructType, f (StructType, Maybe VName)) (f PatternType) SrcLoc
              -- ^ @+2@; first type is operand, second is result.
            | ProjectSection [Name] (f PatternType) SrcLoc
              -- ^ Field projection as a section: @(.x.y.z)@.
            | IndexSection [DimIndexBase f vn] (f PatternType) SrcLoc
              -- ^ Array indexing as a section: @(.[i,j])@.

            | DoLoop
              [VName] -- Size parameters.
              (PatternBase f vn) -- Merge variable pattern.
              (ExpBase f vn) -- Initial values of merge variables.
              (LoopFormBase f vn) -- Do or while loop.
              (ExpBase f vn) -- Loop body.
              (f (PatternType, [VName])) -- Return type.
              SrcLoc

            | BinOp (QualName vn, SrcLoc) (f PatternType)
              (ExpBase f vn, f (StructType, Maybe VName))
              (ExpBase f vn, f (StructType, Maybe VName))
              (f PatternType) (f [VName]) SrcLoc

            | Project Name (ExpBase f vn) (f PatternType) SrcLoc

            -- Primitive array operations
            | LetWith (IdentBase f vn) (IdentBase f vn)
                      [DimIndexBase f vn] (ExpBase f vn)
                      (ExpBase f vn) (f PatternType) SrcLoc

            | Index (ExpBase f vn) [DimIndexBase f vn] (f PatternType, f [VName]) SrcLoc

            | Update (ExpBase f vn) [DimIndexBase f vn] (ExpBase f vn) SrcLoc

            | RecordUpdate (ExpBase f vn) [Name] (ExpBase f vn) (f PatternType) SrcLoc

            | Assert (ExpBase f vn) (ExpBase f vn) (f String) SrcLoc
            -- ^ Fail if the first expression does not return true,
            -- and return the value of the second expression if it
            -- does.

            | Constr Name [ExpBase f vn] (f PatternType) SrcLoc
            -- ^ An n-ary value constructor.

            | Match (ExpBase f vn) (NE.NonEmpty (CaseBase f vn))
              (f PatternType, f [VName]) SrcLoc
            -- ^ A match expression.

            | Attr AttrInfo (ExpBase f vn) SrcLoc
            -- ^ An attribute applied to the following expression.

deriving instance Showable f vn => Show (ExpBase f vn)
deriving instance Eq (ExpBase NoInfo VName)
deriving instance Ord (ExpBase NoInfo VName)

instance Located (ExpBase f vn) where
  locOf (Literal _ loc)                = locOf loc
  locOf (IntLit _ _ loc)               = locOf loc
  locOf (FloatLit _ _ loc)             = locOf loc
  locOf (Parens _ loc)                 = locOf loc
  locOf (QualParens _ _ loc)           = locOf loc
  locOf (TupLit _ pos)                 = locOf pos
  locOf (RecordLit _ pos)              = locOf pos
  locOf (Project _ _ _ pos)            = locOf pos
  locOf (ArrayLit _ _ pos)             = locOf pos
  locOf (StringLit _ loc)              = locOf loc
  locOf (Range _ _ _ _ pos)            = locOf pos
  locOf (BinOp _ _ _ _ _ _ loc)        = locOf loc
  locOf (If _ _ _ _ pos)               = locOf pos
  locOf (Var _ _ loc)                  = locOf loc
  locOf (Ascript _ _ loc)              = locOf loc
  locOf (Coerce _ _ _ loc)             = locOf loc
  locOf (Negate _ pos)                 = locOf pos
  locOf (Apply _ _ _ _ loc)            = locOf loc
  locOf (LetPat _ _ _ _ loc)           = locOf loc
  locOf (LetFun _ _ _ _ loc)           = locOf loc
  locOf (LetWith _ _ _ _ _ _ loc)      = locOf loc
  locOf (Index _ _ _ loc)              = locOf loc
  locOf (Update _ _ _ pos)             = locOf pos
  locOf (RecordUpdate _ _ _ _ pos)     = locOf pos
  locOf (Lambda _ _ _ _ loc)           = locOf loc
  locOf (OpSection _ _ loc)            = locOf loc
  locOf (OpSectionLeft _ _ _ _ _ loc)  = locOf loc
  locOf (OpSectionRight _ _ _ _ _ loc) = locOf loc
  locOf (ProjectSection _ _ loc)       = locOf loc
  locOf (IndexSection _ _ loc)         = locOf loc
  locOf (DoLoop _ _ _ _ _ _ loc)       = locOf loc
  locOf (Assert _ _ _ loc)             = locOf loc
  locOf (Constr _ _ _ loc)             = locOf loc
  locOf (Match _ _ _ loc)              = locOf loc
  locOf (Attr _ _ loc)                 = locOf loc

-- | An entry in a record literal.
data FieldBase f vn = RecordFieldExplicit Name (ExpBase f vn) SrcLoc
                    | RecordFieldImplicit vn (f PatternType) SrcLoc
deriving instance Showable f vn => Show (FieldBase f vn)
deriving instance Eq (FieldBase NoInfo VName)
deriving instance Ord (FieldBase NoInfo VName)

instance Located (FieldBase f vn) where
  locOf (RecordFieldExplicit _ _ loc) = locOf loc
  locOf (RecordFieldImplicit _ _ loc) = locOf loc

-- | A case in a match expression.
data CaseBase f vn = CasePat (PatternBase f vn) (ExpBase f vn) SrcLoc
deriving instance Showable f vn => Show (CaseBase f vn)
deriving instance Eq (CaseBase NoInfo VName)
deriving instance Ord (CaseBase NoInfo VName)

instance Located (CaseBase f vn) where
  locOf (CasePat _ _ loc) = locOf loc

-- | Whether the loop is a @for@-loop or a @while@-loop.
data LoopFormBase f vn = For (IdentBase f vn) (ExpBase f vn)
                       | ForIn (PatternBase f vn) (ExpBase f vn)
                       | While (ExpBase f vn)
deriving instance Showable f vn => Show (LoopFormBase f vn)
deriving instance Eq (LoopFormBase NoInfo VName)
deriving instance Ord (LoopFormBase NoInfo VName)

-- | A pattern as used most places where variables are bound (function
-- parameters, @let@ expressions, etc).
data PatternBase f vn = TuplePattern [PatternBase f vn] SrcLoc
                      | RecordPattern [(Name, PatternBase f vn)] SrcLoc
                      | PatternParens (PatternBase f vn) SrcLoc
                      | Id vn (f PatternType) SrcLoc
                      | Wildcard (f PatternType) SrcLoc -- Nothing, i.e. underscore.
                      | PatternAscription (PatternBase f vn) (TypeDeclBase f vn) SrcLoc
                      | PatternLit (ExpBase f vn) (f PatternType) SrcLoc
                      | PatternConstr Name (f PatternType) [PatternBase f vn] SrcLoc
deriving instance Showable f vn => Show (PatternBase f vn)
deriving instance Eq (PatternBase NoInfo VName)
deriving instance Ord (PatternBase NoInfo VName)

instance Located (PatternBase f vn) where
  locOf (TuplePattern _ loc)        = locOf loc
  locOf (RecordPattern _ loc)       = locOf loc
  locOf (PatternParens _ loc)       = locOf loc
  locOf (Id _ _ loc)                = locOf loc
  locOf (Wildcard _ loc)            = locOf loc
  locOf (PatternAscription _ _ loc) = locOf loc
  locOf (PatternLit _ _ loc)        = locOf loc
  locOf (PatternConstr _ _ _ loc)   = locOf loc

-- | Documentation strings, including source location.
data DocComment = DocComment String SrcLoc
  deriving (Show)

instance Located DocComment where
  locOf (DocComment _ loc) = locOf loc

-- | Part of the type of an entry point.  Has an actual type, and
-- maybe also an ascribed type expression.
data EntryType =
  EntryType { entryType :: StructType
            , entryAscribed :: Maybe (TypeExp VName)
            }
  deriving (Show)

-- | Information about the external interface exposed by an entry
-- point.  The important thing is that that we remember the original
-- source-language types, without desugaring them at all.  The
-- annoying thing is that we do not require type annotations on entry
-- points, so the types can be either ascribed or inferred.
data EntryPoint =
  EntryPoint { entryParams :: [EntryType]
             , entryReturn :: EntryType
             }
  deriving (Show)

-- | Function Declarations
data ValBindBase f vn = ValBind
  { valBindEntryPoint :: Maybe (f EntryPoint)
    -- ^ Just if this function is an entry point.  If so, it also
    -- contains the externally visible interface.  Note that this may not
    -- strictly be well-typed after some desugaring operations, as it
    -- may refer to abstract types that are no longer in scope.
  , valBindName       :: vn
  , valBindRetDecl    :: Maybe (TypeExp vn)
  , valBindRetType    :: f (StructType, [VName])
  , valBindTypeParams :: [TypeParamBase vn]
  , valBindParams     :: [PatternBase f vn]
  , valBindBody       :: ExpBase f vn
  , valBindDoc        :: Maybe DocComment
  , valBindAttrs      :: [AttrInfo]
  , valBindLocation   :: SrcLoc
  }
deriving instance Showable f vn => Show (ValBindBase f vn)

instance Located (ValBindBase f vn) where
  locOf = locOf . valBindLocation

-- | Type Declarations
data TypeBindBase f vn = TypeBind { typeAlias        :: vn
                                  , typeLiftedness   :: Liftedness
                                  , typeParams       :: [TypeParamBase vn]
                                  , typeExp          :: TypeDeclBase f vn
                                  , typeDoc          :: Maybe DocComment
                                  , typeBindLocation :: SrcLoc
                                  }
deriving instance Showable f vn => Show (TypeBindBase f vn)

instance Located (TypeBindBase f vn) where
  locOf = locOf . typeBindLocation

-- | The liftedness of a type parameter.  By the @Ord@ instance,
-- @Unlifted < SizeLifted < Lifted@.
data Liftedness
  = Unlifted
    -- ^ May only be instantiated with a zero-order type of (possibly
    -- symbolically) known size.
  | SizeLifted
    -- ^ May only be instantiated with a zero-order type, but the size
    -- can be varying.
  | Lifted
    -- ^ May be instantiated with a functional type.
  deriving (Eq, Ord, Show)

-- | A type parameter.
data TypeParamBase vn
  = TypeParamDim vn SrcLoc
    -- ^ A type parameter that must be a size.
  | TypeParamType Liftedness vn SrcLoc
    -- ^ A type parameter that must be a type.
  deriving (Eq, Ord, Show)

instance Functor TypeParamBase where
  fmap = fmapDefault

instance Foldable TypeParamBase where
  foldMap = foldMapDefault

instance Traversable TypeParamBase where
  traverse f (TypeParamDim v loc) = TypeParamDim <$> f v <*> pure loc
  traverse f (TypeParamType l v loc) = TypeParamType l <$> f v <*> pure loc

instance Located (TypeParamBase vn) where
  locOf (TypeParamDim _ loc)    = locOf loc
  locOf (TypeParamType _ _ loc) = locOf loc

-- | The name of a type parameter.
typeParamName :: TypeParamBase vn -> vn
typeParamName (TypeParamDim v _)    = v
typeParamName (TypeParamType _ v _) = v

-- | A spec is a component of a module type.
data SpecBase f vn
  = ValSpec  { specName       :: vn
             , specTypeParams :: [TypeParamBase vn]
             , specType       :: TypeDeclBase f vn
             , specDoc        :: Maybe DocComment
             , specLocation   :: SrcLoc
             }
  | TypeAbbrSpec (TypeBindBase f vn)
  | TypeSpec Liftedness vn [TypeParamBase vn] (Maybe DocComment) SrcLoc
    -- ^ Abstract type.
  | ModSpec vn (SigExpBase f vn) (Maybe DocComment) SrcLoc
  | IncludeSpec (SigExpBase f vn) SrcLoc
deriving instance Showable f vn => Show (SpecBase f vn)

instance Located (SpecBase f vn) where
  locOf (ValSpec _ _ _ _ loc)  = locOf loc
  locOf (TypeAbbrSpec tbind)   = locOf tbind
  locOf (TypeSpec _ _ _ _ loc) = locOf loc
  locOf (ModSpec _ _ _ loc)    = locOf loc
  locOf (IncludeSpec _ loc)    = locOf loc

-- | A module type expression.
data SigExpBase f vn
  = SigVar (QualName vn) (f (M.Map VName VName)) SrcLoc
  | SigParens (SigExpBase f vn) SrcLoc
  | SigSpecs [SpecBase f vn] SrcLoc
  | SigWith (SigExpBase f vn) (TypeRefBase f vn) SrcLoc
  | SigArrow (Maybe vn) (SigExpBase f vn) (SigExpBase f vn) SrcLoc
deriving instance Showable f vn => Show (SigExpBase f vn)

-- | A type refinement.
data TypeRefBase f vn = TypeRef (QualName vn) [TypeParamBase vn] (TypeDeclBase f vn) SrcLoc
deriving instance Showable f vn => Show (TypeRefBase f vn)

instance Located (TypeRefBase f vn) where
  locOf (TypeRef _ _ _ loc) = locOf loc

instance Located (SigExpBase f vn) where
  locOf (SigVar _ _ loc)     = locOf loc
  locOf (SigParens _ loc)    = locOf loc
  locOf (SigSpecs _ loc)     = locOf loc
  locOf (SigWith _ _ loc)    = locOf loc
  locOf (SigArrow _ _ _ loc) = locOf loc

-- | Module type binding.
data SigBindBase f vn = SigBind { sigName :: vn
                                , sigExp  :: SigExpBase f vn
                                , sigDoc  :: Maybe DocComment
                                , sigLoc  :: SrcLoc
                                }
deriving instance Showable f vn => Show (SigBindBase f vn)

instance Located (SigBindBase f vn) where
  locOf = locOf . sigLoc

-- | Module expression.
data ModExpBase f vn
  = ModVar (QualName vn) SrcLoc
  | ModParens (ModExpBase f vn) SrcLoc
  | ModImport FilePath (f FilePath) SrcLoc
    -- ^ The contents of another file as a module.
  | ModDecs [DecBase f vn] SrcLoc
  | ModApply (ModExpBase f vn) (ModExpBase f vn) (f (M.Map VName VName)) (f (M.Map VName VName)) SrcLoc
    -- ^ Functor application.
  | ModAscript (ModExpBase f vn) (SigExpBase f vn) (f (M.Map VName VName)) SrcLoc
  | ModLambda (ModParamBase f vn)
    (Maybe (SigExpBase f vn, f (M.Map VName VName)))
    (ModExpBase f vn)
    SrcLoc
deriving instance Showable f vn => Show (ModExpBase f vn)

instance Located (ModExpBase f vn) where
  locOf (ModVar _ loc)         = locOf loc
  locOf (ModParens _ loc)      = locOf loc
  locOf (ModImport _ _ loc)    = locOf loc
  locOf (ModDecs _ loc)        = locOf loc
  locOf (ModApply _ _ _ _ loc) = locOf loc
  locOf (ModAscript _ _ _ loc) = locOf loc
  locOf (ModLambda _ _ _ loc)  = locOf loc

-- | A module binding.
data ModBindBase f vn =
  ModBind { modName      :: vn
          , modParams    :: [ModParamBase f vn]
          , modSignature :: Maybe (SigExpBase f vn, f (M.Map VName VName))
          , modExp       :: ModExpBase f vn
          , modDoc       :: Maybe DocComment
          , modLocation  :: SrcLoc
          }
deriving instance Showable f vn => Show (ModBindBase f vn)

instance Located (ModBindBase f vn) where
  locOf = locOf . modLocation

-- | A module parameter.
data ModParamBase f vn = ModParam { modParamName     :: vn
                                  , modParamType     :: SigExpBase f vn
                                  , modParamAbs      :: f [VName]
                                  , modParamLocation :: SrcLoc
                                  }
deriving instance Showable f vn => Show (ModParamBase f vn)

instance Located (ModParamBase f vn) where
  locOf = locOf . modParamLocation

-- | A top-level binding.
data DecBase f vn = ValDec (ValBindBase f vn)
                  | TypeDec (TypeBindBase f vn)
                  | SigDec (SigBindBase f vn)
                  | ModDec (ModBindBase f vn)
                  | OpenDec (ModExpBase f vn) SrcLoc
                  | LocalDec (DecBase f vn) SrcLoc
                  | ImportDec FilePath (f FilePath) SrcLoc
deriving instance Showable f vn => Show (DecBase f vn)

instance Located (DecBase f vn) where
  locOf (ValDec d)          = locOf d
  locOf (TypeDec d)         = locOf d
  locOf (SigDec d)          = locOf d
  locOf (ModDec d)          = locOf d
  locOf (OpenDec _ loc)     = locOf loc
  locOf (LocalDec _ loc)    = locOf loc
  locOf (ImportDec _ _ loc) = locOf loc

-- | The program described by a single Futhark file.  May depend on
-- other files.
data ProgBase f vn = Prog { progDoc :: Maybe DocComment
                          , progDecs :: [DecBase f vn]
                          }
deriving instance Showable f vn => Show (ProgBase f vn)

--- Some prettyprinting definitions are here because we need them in
--- the Attributes module.

instance Pretty PrimType where
  ppr (Unsigned Int8)  = text "u8"
  ppr (Unsigned Int16) = text "u16"
  ppr (Unsigned Int32) = text "u32"
  ppr (Unsigned Int64) = text "u64"
  ppr (Signed t)       = ppr t
  ppr (FloatType t)    = ppr t
  ppr Bool             = text "bool"

instance Pretty BinOp where
  ppr Backtick  = text "``"
  ppr Plus      = text "+"
  ppr Minus     = text "-"
  ppr Pow       = text "**"
  ppr Times     = text "*"
  ppr Divide    = text "/"
  ppr Mod       = text "%"
  ppr Quot      = text "//"
  ppr Rem       = text "%%"
  ppr ShiftR    = text ">>"
  ppr ShiftL    = text "<<"
  ppr Band      = text "&"
  ppr Xor       = text "^"
  ppr Bor       = text "|"
  ppr LogAnd    = text "&&"
  ppr LogOr     = text "||"
  ppr Equal     = text "=="
  ppr NotEqual  = text "!="
  ppr Less      = text "<"
  ppr Leq       = text "<="
  ppr Greater   = text ">"
  ppr Geq       = text ">="
  ppr PipeLeft  = text "<|"
  ppr PipeRight = text "|>"<|MERGE_RESOLUTION|>--- conflicted
+++ resolved
@@ -204,13 +204,9 @@
   primValue = BoolValue
 
 -- | The payload of an attribute.
-<<<<<<< HEAD
-newtype AttrInfo = AttrInfo Name
-=======
 data AttrInfo
   = AttrAtom Name
   | AttrComp Name [AttrInfo]
->>>>>>> b4e7a14f
   deriving (Eq, Ord, Show)
 
 -- | A type class for things that can be array dimensions.
